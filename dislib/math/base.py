import itertools
import math

import numpy as np
import dislib
from pycompss.api.api import compss_delete_object, compss_wait_on
from pycompss.api.constraint import constraint
from pycompss.api.parameter import COLLECTION_OUT, Type, Depth, \
    COLLECTION_INOUT, COLLECTION_IN
from pycompss.api.task import task

from dislib.data.array import Array, identity


def kron(a, b, block_size=None):
    """ Kronecker product of two ds-arrays.

    Parameters
    ----------
    a, b : ds-arrays
        Input ds-arrays.
    block_size : tuple of two ints, optional
        Block size of the resulting array. Defaults to the block size of `b`.

    Returns
    -------
    out : ds-array

    Raises
    ------
    NotImplementedError
        If a or b are sparse.
    """
    if a._sparse or b._sparse:
        raise NotImplementedError("Sparse ds-arrays not supported.")

    k_n_blocks = ((a.shape[0] * b._n_blocks[0]),
                  a.shape[1] * b._n_blocks[1])
    k_blocks = Array._get_out_blocks(k_n_blocks)

    # compute the kronecker product by multipliying b by each element in a.
    # The resulting array keeps the block structure of b repeated many
    # times. This is why we need to rechunk it at the end.
    offseti = 0

    if dislib.__gpu_available__:
        kron_func = _kron_gpu
    else:
        kron_func = _kron

    for i in range(a._n_blocks[0]):
        offsetj = 0

        for j in range(a._n_blocks[1]):
            bshape_a = a._get_block_shape(i, j)

            for k in range(b._n_blocks[0]):
                for q in range(b._n_blocks[1]):
                    out_blocks = Array._get_out_blocks(bshape_a)
                    kron_func(a._blocks[i][j], b._blocks[k][q], out_blocks)

                    for m in range(bshape_a[0]):
                        for n in range(bshape_a[1]):
                            bi = (offseti + m) * b._n_blocks[0] + k
                            bj = (offsetj + n) * b._n_blocks[1] + q
                            k_blocks[bi][bj] = out_blocks[m][n]

            offsetj += bshape_a[1]
        offseti += bshape_a[0]

    shape = (a.shape[0] * b.shape[0], a.shape[1] * b.shape[1])

    if not block_size:
        bsize = b._reg_shape
    else:
        bsize = block_size

    # rechunk the array unless all blocks of b are of the same size and
    # block_size is None
    if (not block_size or block_size == b._reg_shape) and (
            b.shape[0] % b._reg_shape[0] == 0 and
            b.shape[1] % b._reg_shape[1] == 0 and
            b._is_regular()):
        return Array(k_blocks, bsize, bsize, shape, False)
    else:
        out = Array._rechunk(k_blocks, shape, bsize, _kron_shape_f, b)

        for blocks in k_blocks:
            for block in blocks:
                compss_delete_object(block)

        return out


def svd(a, compute_uv=True, sort=True, copy=True, eps=1e-9):
    """ Performs singular value decomposition of a ds-array via the one-sided
    block Jacobi algorithm described in Arbenz and Slapnicar [1]_ and
    Dongarra et al. [2]_.

    Singular value decomposition is a factorization of the form A = USV',
    where U and V are unitary matrices and S is a rectangular diagonal matrix.

    Parameters
    ----------
    a : ds-array, shape=(m, n)
        Input matrix (m >= n). Needs to be partitioned in two column blocks at
        least due to the design of the block Jacobi algorithm.
    compute_uv : boolean, optional (default=True)
        Whether or not to compute u and v in addition to s.
    sort : boolean, optional (default=True)
        Whether to return sorted u, s and v. Sorting requires a significant
        amount of additional computation.
    copy : boolean, optional (default=True)
        Whether to create a copy of a or to apply transformations on a
        directly. Only valid if a is regular (i.e., top left block is of
        regular shape).
    eps : float, optional (default=1e-9)
        Tolerance for the convergence criterion.

    Returns
    -------
    u : ds-array, shape=(m, n)
        U matrix. Only returned if compute_uv is True.
    s : ds-array, shape=(1, n)
        Diagonal entries of S.
    v : ds-array, shape=(n, n)
        V matrix. Only returned if compute_uv is True.

    Raises
    ------
    ValueError
        If a has less than 2 column blocks or m < n.

    References
    ----------
    .. [1] Arbenz, P. and Slapnicar, A. (1995). An Analysis of Parallel
        Implementations of the Block-Jacobi Algorithm for Computing the SVD. In
        Proceedings of the 17th International Conference on Information
        Technology Interfaces ITI (pp. 13-16).

    .. [2] Dongarra, J., Gates, M., Haidar, A. et al. (2018). The singular
        value decomposition: Anatomy of optimizing an algorithm for extreme
        scale. In SIAM review, 60(4) (pp. 808-865).

    Examples
    --------
    >>> import dislib as ds
    >>> import numpy as np
    >>>
    >>>
    >>> if __name__ == '__main__':
    >>>     x = ds.random_array((10, 6), (2, 2), random_state=7)
    >>>     u, s, v = ds.svd(x)
    >>>     u = u.collect()
    >>>     s = np.diag(s.collect())
    >>>     v = v.collect()
    >>>     print(np.allclose(x.collect(), u @ s @ v.T))
    """
    if a._n_blocks[1] < 2:
        raise ValueError("Not enough column blocks to compute SVD.")

    if a.shape[0] < a.shape[1]:
        raise ValueError("The number of rows of the input matrix is lower "
                         "than the number of columns")

    if not a._is_regular():
        x = a.rechunk(a._reg_shape)
    elif copy:
        x = a.copy()
    else:
        x = a

    if compute_uv:
        v = identity(x.shape[1], (x._reg_shape[1], x._reg_shape[1]))

    checks = [True]
    n_cols = x._n_blocks[1]

    if dislib.__gpu_available__:
        _compute_rotation_func = _compute_rotation_and_rotate_gpu
    else:
        _compute_rotation_func = _compute_rotation_and_rotate

    while not _check_convergence_svd(checks):
        checks = []

        for i, j in svd_col_combs(n_cols):
            coli_x = x._get_col_block(i)
            colj_x = x._get_col_block(j)

            rot, check = _compute_rotation_func(
                coli_x._blocks, colj_x._blocks, eps
            )
            checks.append(check)

            if compute_uv:
                coli_v = v._get_col_block(i)
                colj_v = v._get_col_block(j)
                _rotate(coli_v._blocks, colj_v._blocks, rot)

    s = x.norm(axis=0)

    if sort:
        sorting = _sort_s(s._blocks)

    if compute_uv:
        if sort:
            u = _compute_u_sorted(x, sorting)
            v = _sort_v(v, sorting)
        else:
            u = _compute_u(x)

        return u, s, v
    else:
        return s


def _check_convergence_svd(checks):
    for i in range(len(checks)):
        if compss_wait_on(checks[i]):
            return False

    return True


def _compute_u(a):
    u_blocks = [[] for _ in range(a._n_blocks[0])]

    for vblock in a._iterator("columns"):
        u_block = [object() for _ in range(vblock._n_blocks[0])]
        _compute_u_block(vblock._blocks, u_block)

        for i in range(len(u_block)):
            u_blocks[i].append(u_block[i])

    return Array(u_blocks, a._top_left_shape, a._reg_shape, a.shape, a._sparse)


def _compute_u_sorted(a, sorting):
    u_blocks = [[] for _ in range(a._n_blocks[1])]
    hbsize = a._reg_shape[1]

    if dislib.__gpu_available__:
        compute_u_block_func = _compute_u_block_sorted_gpu
    else:
        compute_u_block_func = _compute_u_block_sorted

    for i, vblock in enumerate(a._iterator("columns")):
        u_block = [object() for _ in range(a._n_blocks[1])]
        compute_u_block_func(vblock._blocks, i, hbsize, sorting, u_block)

        for j in range(len(u_block)):
            u_blocks[j].append(u_block[j])

    vbsize = a._reg_shape[0]
    final_blocks = Array._get_out_blocks(a._n_blocks)

    for i, u_block in enumerate(u_blocks):
        new_block = [object() for _ in range(a._n_blocks[0])]
        _merge_svd_block(u_block, i, hbsize, vbsize, sorting, new_block)

        for j in range(len(new_block)):
            final_blocks[j][i] = new_block[j]

        for elem in u_block:
            compss_delete_object(elem)

    return Array(final_blocks, a._top_left_shape, a._reg_shape, a.shape,
                 a._sparse)


def _sort_v(v, sorting):
    v_blocks = [[] for _ in range(v._n_blocks[1])]
    hbsize = v._reg_shape[1]

    for i, vblock in enumerate(v._iterator("columns")):
        out_blocks = [[] for _ in range(v._n_blocks[1])]
        _sort_v_block(vblock._blocks, i, hbsize, sorting, out_blocks)

        for j in range(len(out_blocks)):
            v_blocks[j].append(out_blocks[j])

    vbsize = v._reg_shape[0]
    final_blocks = Array._get_out_blocks(v._n_blocks)

    for i, v_block in enumerate(v_blocks):
        new_block = [object() for _ in range(v._n_blocks[0])]
        _merge_svd_block(v_block, i, hbsize, vbsize, sorting, new_block)

        for j in range(len(new_block)):
            final_blocks[j][i] = new_block[j]

        for elem in v_block:
            compss_delete_object(elem)

    return Array(final_blocks, v._top_left_shape, v._reg_shape, v.shape,
                 v._sparse)


@constraint(computing_units="${ComputingUnits}")
@task(s_blocks={Type: COLLECTION_INOUT, Depth: 2}, returns=1)
def _sort_s(s_blocks):
    s = Array._merge_blocks(s_blocks)

    sorting = np.argsort(s[0])[::-1]
    s_sorted = s[0][sorting]
    bsize = s_blocks[0][0].shape[1]

    for i in range(len(s_blocks[0])):
        s_blocks[0][i] = s_sorted[i * bsize:(i + 1) * bsize].reshape(1, -1)

    return sorting


@constraint(computing_units="${ComputingUnits}")
@task(a_block={Type: COLLECTION_IN, Depth: 2},
      u_block={Type: COLLECTION_OUT, Depth: 1})
def _compute_u_block(a_block, u_block):
    a_col = Array._merge_blocks(a_block)
    norm = np.linalg.norm(a_col, axis=0)

    # replace zero norm columns of a with an arbitrary unitary vector
    zero_idx = np.where(norm == 0)
    a_col[0, zero_idx] = 1
    norm[zero_idx] = 1

    u_col = a_col / norm

    block_size = a_block[0][0].shape[0]

    for i in range(len(u_block)):
        u_block[i] = u_col[i * block_size: (i + 1) * block_size]


@constraint(computing_units="${ComputingUnits}")
@task(a_block={Type: COLLECTION_IN, Depth: 2},
      u_block={Type: COLLECTION_OUT, Depth: 1})
def _compute_u_block_sorted(a_block, index, bsize, sorting, u_block):
    a_col = Array._merge_blocks(a_block)
    norm = np.linalg.norm(a_col, axis=0)

    # replace zero norm columns of a with an arbitrary unitary vector
    zero_idx = np.where(norm == 0)
    a_col[0, zero_idx] = 1
    norm[zero_idx] = 1

    u_col = a_col / norm

    for i in range(len(u_block)):
        u_block[i] = []

    # place each column of U in the target block according to sorting
    for i in range(u_col.shape[1]):
        dest_i = np.where(sorting == (index * bsize + i))[0][0]
        block_i = dest_i // bsize
        u_block[block_i].append(u_col[:, i])

    for i in range(len(u_block)):
        if u_block[i]:
            u_block[i] = np.vstack(u_block[i])


@constraint(processors=[
                {"processorType": "CPU", "computingUnits": "1"},
                {"processorType": "GPU", "computingUnits": "1"},
            ])
@task(a_block={Type: COLLECTION_IN, Depth: 2},
      u_block={Type: COLLECTION_OUT, Depth: 1})
def _compute_u_block_sorted_gpu(a_block, index, bsize, sorting, u_block):
    import cupy as cp

    a_col_gpu = cp.asarray(Array._merge_blocks(a_block))
    norm_gpu = cp.linalg.norm(a_col_gpu, axis=0)

    zero_idx = cp.where(norm_gpu == 0)
    a_col_gpu[0, zero_idx] = 1
    norm_gpu[zero_idx] = 1

    u_col_gpu = a_col_gpu / norm_gpu

    for i in range(len(u_block)):
        u_block[i] = []

    for i in range(u_col_gpu.shape[1]):
        dest_i = np.where(sorting == (index * bsize + i))[0][0]
        block_i = dest_i // bsize
        u_block[block_i].append(cp.asnumpy(u_col_gpu[:, i]))


@constraint(computing_units="${ComputingUnits}")
@task(block={Type: COLLECTION_IN, Depth: 1},
      out_blocks={Type: COLLECTION_OUT, Depth: 1})
def _merge_svd_block(block, index, hbsize, vbsize, sorting, out_blocks):
    block = list(filter(lambda a: np.any(a), block))  # remove empty lists
    col = np.vstack(block).T
    local_sorting = []

    for i in range(col.shape[1]):
        dest_i = np.where(sorting == (index * hbsize + i))[0][0] % hbsize
        local_sorting.append(dest_i)

    col = col[:, local_sorting]

    for i in range(len(out_blocks)):
        out_blocks[i] = col[i * vbsize: (i + 1) * vbsize]


@constraint(computing_units="${ComputingUnits}")
@task(v_block={Type: COLLECTION_IN, Depth: 2},
      out_blocks={Type: COLLECTION_OUT, Depth: 1})
def _sort_v_block(v_block, index, bsize, sorting, out_blocks):
    v_col = Array._merge_blocks(v_block)

    for i in range(v_col.shape[1]):
        dest_i = np.where(sorting == (index * bsize + i))[0][0]
        block_i = dest_i // bsize
        out_blocks[block_i].append(v_col[:, i])

    for i in range(len(out_blocks)):
        if out_blocks[i]:
            out_blocks[i] = np.vstack(out_blocks[i])


@constraint(computing_units="${ComputingUnits}")
@task(coli_blocks={Type: COLLECTION_INOUT, Depth: 2},
      colj_blocks={Type: COLLECTION_INOUT, Depth: 2},
      returns=2)
def _compute_rotation_and_rotate(coli_blocks, colj_blocks, eps):
    coli = Array._merge_blocks(coli_blocks)
    colj = Array._merge_blocks(colj_blocks)

    bii = coli.T @ coli
    bjj = colj.T @ colj
    bij = coli.T @ colj

    min_shape = (min(bii.shape[0], bjj.shape[0]),
                 min(bii.shape[1], bjj.shape[1]))

    tol = eps * np.sqrt(np.sum([[bii[i][j] * bjj[i][j]
                                 for j in range(min_shape[1])]
                                for i in range(min_shape[0])]))

    if np.linalg.norm(bij) <= tol:
        return None, False
    else:
        b = np.block([[bii, bij], [bij.T, bjj]])
        j, _, _ = np.linalg.svd(b)
        _rotate(coli_blocks, colj_blocks, j)
        return j, True


@constraint(processors=[
                {"processorType": "CPU", "computingUnits": "1"},
                {"processorType": "GPU", "computingUnits": "1"},
            ])
@task(coli_blocks={Type: COLLECTION_INOUT, Depth: 2},
      colj_blocks={Type: COLLECTION_INOUT, Depth: 2},
      returns=2)
def _compute_rotation_and_rotate_gpu(coli_blocks, colj_blocks, eps):
    import cupy as cp

    coli_gpu = cp.asarray(Array._merge_blocks(coli_blocks))
    colj_gpu = cp.asarray(Array._merge_blocks(colj_blocks))

    bii_gpu = coli_gpu.T @ coli_gpu
    bjj_gpu = colj_gpu.T @ colj_gpu
    bij_gpu = coli_gpu.T @ colj_gpu

    del coli_gpu, colj_gpu

    min_shape = (min(bii_gpu.shape[0], bjj_gpu.shape[0]),
                 min(bii_gpu.shape[1], bjj_gpu.shape[1]))

    tol_gpu = eps * cp.sqrt(cp.sum(bii_gpu[:min_shape[0]][:min_shape[1]] *
                                   bjj_gpu[:min_shape[0]][:min_shape[1]]))

    if cp.linalg.norm(bij_gpu) <= tol_gpu:
        del bii_gpu, bij_gpu, bjj_gpu, tol_gpu
        return None, False
    else:
        bii, bij = cp.asnumpy(bii_gpu), cp.asnumpy(bij_gpu)
        bjj = cp.asnumpy(bjj_gpu)
        del bii_gpu, bij_gpu, bjj_gpu, tol_gpu

        b = np.block([[bii, bij], [bij.T, bjj]])

        j_gpu, _, _ = cp.linalg.svd(cp.asarray(b))
        _rotate_gpu(coli_blocks, colj_blocks, j_gpu)
        return cp.asnumpy(j_gpu), True


@constraint(processors=[
                {"processorType": "CPU", "computingUnits": "1"},
                {"processorType": "GPU", "computingUnits": "1"},
            ])
@task(coli_blocks={Type: COLLECTION_INOUT, Depth: 2},
      colj_blocks={Type: COLLECTION_INOUT, Depth: 2})
def _rotate_gpu(coli_blocks, colj_blocks, j_gpu):
    if j_gpu is None:
        return

    import cupy as cp

    coli_gpu = cp.asarray(Array._merge_blocks(coli_blocks))
    colj_gpu = cp.asarray(Array._merge_blocks(colj_blocks))

    n = coli_gpu.shape[1]
    coli_k_gpu = coli_gpu @ j_gpu[:n, :n] + colj_gpu @ j_gpu[n:, :n]
    coli_k = cp.asnumpy(coli_k_gpu)
    del coli_k_gpu

    colj_k_gpu = coli_gpu @ j_gpu[:n, n:] + colj_gpu @ j_gpu[n:, n:]
    colj_k = cp.asnumpy(colj_k_gpu)
    del colj_k_gpu

    del coli_gpu, colj_gpu

    block_size = coli_blocks[0][0].shape[0]

    for i in range(len(coli_blocks)):
        coli_blocks[i][0][:] = coli_k[i * block_size:(i + 1) * block_size][:]
        colj_blocks[i][0][:] = colj_k[i * block_size:(i + 1) * block_size][:]

    cp.get_default_memory_pool().free_all_blocks()


@constraint(computing_units="${ComputingUnits}")
@task(coli_blocks={Type: COLLECTION_INOUT, Depth: 2},
      colj_blocks={Type: COLLECTION_INOUT, Depth: 2})
def _rotate(coli_blocks, colj_blocks, j):
    if j is None:
        return

    coli = Array._merge_blocks(coli_blocks)
    colj = Array._merge_blocks(colj_blocks)

    n = coli.shape[1]
    coli_k = coli @ j[:n, :n] + colj @ j[n:, :n]
    colj_k = coli @ j[:n, n:] + colj @ j[n:, n:]

    block_size = coli_blocks[0][0].shape[0]

    for i in range(len(coli_blocks)):
        coli_blocks[i][0][:] = coli_k[i * block_size:(i + 1) * block_size][:]
        colj_blocks[i][0][:] = colj_k[i * block_size:(i + 1) * block_size][:]


def _kron_shape_f(i, j, b):
    return b._get_block_shape(i % b._n_blocks[0], j % b._n_blocks[1])


@constraint(computing_units="${ComputingUnits}")
@task(out_blocks={Type: COLLECTION_OUT, Depth: 2})
def _kron(block1, block2, out_blocks):
    """ Computes the kronecker product of two blocks and returns one ndarray
    per (element-in-block1, block2) pair."""
    for i in range(block1.shape[0]):
        for j in range(block1.shape[1]):
            out_blocks[i][j] = block1[i, j] * block2


<<<<<<< HEAD
def _combinations(a, b):
    # First get all combinations between a and b
    n = len(a)
    coverages = list()

    for i in range(n):
        single_cov = list()
        for a_idx in range(n):
            b_idx = (a_idx + i) % n
            single_cov.append((a[a_idx], b[b_idx]))
        coverages.append(single_cov)

    # Now get coverages of a and b independently
    if n == 1:
        return coverages
    elif n == 2:
        coverages.append([(a[0], a[1]), (b[0], b[1])])
    else:
        m = n // 2
        a1 = a[:m]
        a2 = a[m:]
        b1 = b[:m]
        b2 = b[m:]

        coverages_a = _combinations(a1, a2)
        coverages_b = _combinations(b1, b2)

        for cov_a, cov_b in zip(coverages_a, coverages_b):
            coverages.append(cov_a + cov_b)

    return coverages


def svd_col_combs(n_cols: int):
    if n_cols <= 1:
        return list()

    cols = list(range(2**math.ceil(math.log(n_cols, 2))))

    n = len(cols) // 2

    a = cols[:n]
    b = cols[n:]

    coverages = _combinations(a, b)

    coverages = sum(coverages, list())
    all_combs = list(itertools.combinations(range(n_cols), 2))
    pairings = list(filter(lambda x: x in all_combs, coverages))
    return pairings
=======
@constraint(processors=[
                {"processorType": "CPU", "computingUnits": "1"},
                {"processorType": "GPU", "computingUnits": "1"},
            ])
@task(out_blocks={Type: COLLECTION_OUT, Depth: 2})
def _kron_gpu(block1, block2, out_blocks):
    """ Computes the kronecker product of two blocks and returns one ndarray
    per (element-in-block1, block2) pair."""

    import cupy as cp

    block1_gpu, block2_gpu = cp.asarray(block1), cp.asarray(block2)

    for i in range(block1_gpu.shape[0]):
        for j in range(block1_gpu.shape[1]):
            out_blocks[i][j] = cp.asnumpy(block1_gpu[i, j] * block2_gpu)
>>>>>>> 75798915
<|MERGE_RESOLUTION|>--- conflicted
+++ resolved
@@ -559,58 +559,6 @@
             out_blocks[i][j] = block1[i, j] * block2
 
 
-<<<<<<< HEAD
-def _combinations(a, b):
-    # First get all combinations between a and b
-    n = len(a)
-    coverages = list()
-
-    for i in range(n):
-        single_cov = list()
-        for a_idx in range(n):
-            b_idx = (a_idx + i) % n
-            single_cov.append((a[a_idx], b[b_idx]))
-        coverages.append(single_cov)
-
-    # Now get coverages of a and b independently
-    if n == 1:
-        return coverages
-    elif n == 2:
-        coverages.append([(a[0], a[1]), (b[0], b[1])])
-    else:
-        m = n // 2
-        a1 = a[:m]
-        a2 = a[m:]
-        b1 = b[:m]
-        b2 = b[m:]
-
-        coverages_a = _combinations(a1, a2)
-        coverages_b = _combinations(b1, b2)
-
-        for cov_a, cov_b in zip(coverages_a, coverages_b):
-            coverages.append(cov_a + cov_b)
-
-    return coverages
-
-
-def svd_col_combs(n_cols: int):
-    if n_cols <= 1:
-        return list()
-
-    cols = list(range(2**math.ceil(math.log(n_cols, 2))))
-
-    n = len(cols) // 2
-
-    a = cols[:n]
-    b = cols[n:]
-
-    coverages = _combinations(a, b)
-
-    coverages = sum(coverages, list())
-    all_combs = list(itertools.combinations(range(n_cols), 2))
-    pairings = list(filter(lambda x: x in all_combs, coverages))
-    return pairings
-=======
 @constraint(processors=[
                 {"processorType": "CPU", "computingUnits": "1"},
                 {"processorType": "GPU", "computingUnits": "1"},
@@ -627,4 +575,55 @@
     for i in range(block1_gpu.shape[0]):
         for j in range(block1_gpu.shape[1]):
             out_blocks[i][j] = cp.asnumpy(block1_gpu[i, j] * block2_gpu)
->>>>>>> 75798915
+
+
+def _combinations(a, b):
+    # First get all combinations between a and b
+    n = len(a)
+    coverages = list()
+
+    for i in range(n):
+        single_cov = list()
+        for a_idx in range(n):
+            b_idx = (a_idx + i) % n
+            single_cov.append((a[a_idx], b[b_idx]))
+        coverages.append(single_cov)
+
+    # Now get coverages of a and b independently
+    if n == 1:
+        return coverages
+    elif n == 2:
+        coverages.append([(a[0], a[1]), (b[0], b[1])])
+    else:
+        m = n // 2
+        a1 = a[:m]
+        a2 = a[m:]
+        b1 = b[:m]
+        b2 = b[m:]
+
+        coverages_a = _combinations(a1, a2)
+        coverages_b = _combinations(b1, b2)
+
+        for cov_a, cov_b in zip(coverages_a, coverages_b):
+            coverages.append(cov_a + cov_b)
+
+    return coverages
+
+
+def svd_col_combs(n_cols: int):
+    if n_cols <= 1:
+        return list()
+
+    cols = list(range(2**math.ceil(math.log(n_cols, 2))))
+
+    n = len(cols) // 2
+
+    a = cols[:n]
+    b = cols[n:]
+
+    coverages = _combinations(a, b)
+
+    coverages = sum(coverages, list())
+    all_combs = list(itertools.combinations(range(n_cols), 2))
+    pairings = list(filter(lambda x: x in all_combs, coverages))
+    return pairings