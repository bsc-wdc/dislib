--- conflicted
+++ resolved
@@ -173,10 +173,9 @@
     for i, block in enumerate(blocks[0]):
         end += block.shape[1]
         out_blocks[i] = constructor_func(scaled_x[:, start:end])
-<<<<<<< HEAD
-=======
-
-
+        start += block.shape[1]
+
+        
 @constraint(computing_units="${ComputingUnits}")
 @task(blocks={Type: COLLECTION_IN, Depth: 2},
       m_blocks={Type: COLLECTION_IN, Depth: 2},
@@ -201,5 +200,4 @@
     for i, block in enumerate(blocks[0]):
         end += block.shape[1]
         out_blocks[i] = constructor_func(x[:, start:end])
->>>>>>> 49efb105
         start += block.shape[1]