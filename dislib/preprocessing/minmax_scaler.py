import numpy as np
from pycompss.api.constraint import constraint
from pycompss.api.parameter import Depth, Type, COLLECTION_IN, COLLECTION_OUT
from pycompss.api.task import task
from scipy.sparse import csr_matrix, issparse

from dislib.data.array import Array
import dislib as ds


class MinMaxScaler(object):
    """ Standardize features by rescaling them to the provided range

    Scaling happen independently on each feature by computing the relevant
    statistics on the samples in the training set. Minimum and Maximum
    values are then stored to be used on later data using the transform method.

    Attributes
    ----------
    feature_range : tuple
        The desired range of values in the ds-array.
    """

    def __init__(self, feature_range=(0, 1)):
        self._feature_range = feature_range
        self.data_min_ = None
        self.data_max_ = None

    def fit(self, x):
        """ Compute the min and max values for later scaling.

        Parameters
        ----------
        x : ds-array, shape=(n_samples, n_features)

        Returns
        -------
        self : MinMaxScaler
        """

        self.data_min_ = ds.apply_along_axis(np.min, 0, x)
        self.data_max_ = ds.apply_along_axis(np.max, 0, x)

        return self

    def fit_transform(self, x):
        """ Fit to data, then transform it.

        Parameters
        ----------
        x : ds-array, shape=(n_samples, n_features)

        Returns
        -------
        x_new : ds-array, shape=(n_samples, n_features)
            Scaled data.
        """
        return self.fit(x).transform(x)

    def transform(self, x):
        """
        Scale data.

        Parameters
        ----------
        x : ds-array, shape=(n_samples, n_features)

        Returns
        -------
        x_new : ds-array, shape=(n_samples, n_features)
            Scaled data.
        """
        if self.data_min_ is None or self.data_max_ is None:
            raise Exception("Model has not been initialized.")

        n_blocks = x._n_blocks[1]
        blocks = []
        min_blocks = self.data_min_._blocks
        max_blocks = self.data_max_._blocks

        for row in x._iterator(axis=0):
            out_blocks = [object() for _ in range(n_blocks)]
            _transform(row._blocks, min_blocks, max_blocks, out_blocks,
                       self._feature_range[0], self._feature_range[1])
            blocks.append(out_blocks)

        return Array(blocks, top_left_shape=x._top_left_shape,
                     reg_shape=x._reg_shape, shape=x.shape,
                     sparse=x._sparse)

    def inverse_transform(self, x):
        """
        Returns data to its original values. The Scaler should be fitted
        before using this function.

        Parameters
        ----------
        x : ds-array, shape=(n_samples, n_features)

        Returns
        -------
        x_new : ds-array, shape=(n_samples, n_features)
            Original valued data.
        """
        if self.data_min_ is None or self.data_max_ is None:
            raise Exception("Model has not been initialized.")

        n_blocks = x._n_blocks[1]
        blocks = []
        min_blocks = self.data_min_._blocks
        max_blocks = self.data_max_._blocks

        for row in x._iterator(axis=0):
            out_blocks = [object() for _ in range(n_blocks)]
            _inverse_transform(row._blocks, min_blocks, max_blocks, out_blocks,
                               self._feature_range[0], self._feature_range[1])
            blocks.append(out_blocks)

        return Array(blocks, top_left_shape=x._top_left_shape,
                     reg_shape=x._reg_shape, shape=x.shape,
                     sparse=x._sparse)


@constraint(computing_units="${ComputingUnits}")
@task(blocks={Type: COLLECTION_IN, Depth: 2},
      min_blocks={Type: COLLECTION_IN, Depth: 2},
      max_blocks={Type: COLLECTION_IN, Depth: 2},
      out_blocks=COLLECTION_OUT)
def _transform(blocks, min_blocks, max_blocks, out_blocks,
               range_min, range_max):
    x = Array._merge_blocks(blocks)
    min_val = Array._merge_blocks(min_blocks)
    max_val = Array._merge_blocks(max_blocks)
    sparse = issparse(x)

    if sparse:
        x = x.toarray()
        min_val = min_val.toarray()
        max_val = max_val.toarray()

    std_x = (x - min_val) / (max_val - min_val)
    scaled_x = std_x * (range_max - range_min) + range_min

    constructor_func = np.array if not sparse else csr_matrix
    start, end = 0, 0

    for i, block in enumerate(blocks[0]):
        end += block.shape[1]
        out_blocks[i] = constructor_func(scaled_x[:, start:end])
<<<<<<< HEAD
=======


@constraint(computing_units="${ComputingUnits}")
@task(blocks={Type: COLLECTION_IN, Depth: 2},
      min_blocks={Type: COLLECTION_IN, Depth: 2},
      max_blocks={Type: COLLECTION_IN, Depth: 2},
      out_blocks=COLLECTION_OUT)
def _inverse_transform(blocks, min_blocks, max_blocks, out_blocks,
                       range_min, range_max):
    x = Array._merge_blocks(blocks)
    min_val = Array._merge_blocks(min_blocks)
    max_val = Array._merge_blocks(max_blocks)
    sparse = issparse(x)

    if sparse:
        x = x.toarray()
        min_val = min_val.toarray()
        max_val = max_val.toarray()

    x = (x - range_min) / (range_max - range_min)
    x = x * (max_val - min_val) + min_val

    constructor_func = np.array if not sparse else csr_matrix
    start, end = 0, 0

    for i, block in enumerate(blocks[0]):
        end += block.shape[1]
        out_blocks[i] = constructor_func(x[:, start:end])
>>>>>>> 49efb105
        start += block.shape[1]<|MERGE_RESOLUTION|>--- conflicted
+++ resolved
@@ -147,8 +147,8 @@
     for i, block in enumerate(blocks[0]):
         end += block.shape[1]
         out_blocks[i] = constructor_func(scaled_x[:, start:end])
-<<<<<<< HEAD
-=======
+        start += block.shape[1]
+
 
 
 @constraint(computing_units="${ComputingUnits}")
@@ -177,5 +177,5 @@
     for i, block in enumerate(blocks[0]):
         end += block.shape[1]
         out_blocks[i] = constructor_func(x[:, start:end])
->>>>>>> 49efb105
-        start += block.shape[1]+        start += block.shape[1]
+        