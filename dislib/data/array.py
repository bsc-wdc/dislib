import operator
from collections import defaultdict, deque
from math import ceil

import numpy as np
from pycompss.api.api import compss_wait_on, compss_delete_object
from pycompss.api.constraint import constraint
from pycompss.api.parameter import Type, COLLECTION_IN, Depth, \
    COLLECTION_OUT, INOUT
from pycompss.api.task import task
from scipy import sparse as sp
from scipy.sparse import issparse, csr_matrix
from sklearn.utils import check_random_state


class Array(object):
    """ A distributed 2-dimensional array divided in blocks.

    Normally, this class should not be instantiated directly, but created
    using one of the array creation routines provided.

    Apart from the different methods provided, this class also supports
    the following types of indexing:

        - ``A[i]`` : returns a single row
        - ``A[i, j]`` : returns a single element
        - ``A[i:j]`` : returns a set of rows (with ``i`` and ``j`` optional)
        - ``A[:, i:j]`` : returns a set of columns (with ``i`` and ``j``
          optional)
        - ``A[[i,j,k]]`` : returns a set of non-consecutive rows. Rows are
        returned ordered by their index in the input array.
        - ``A[:, [i,j,k]]`` : returns a set of non-consecutive columns.
        Columns are returned ordered by their index in the input array.
        - ``A[i:j, k:m]`` : returns a set of elements (with ``i``, ``j``,
          ``k``, and ``m`` optional)

    Parameters
    ----------
    blocks : list
        List of lists of nd-array or spmatrix.
    top_left_shape : tuple
        A single tuple indicating the shape of the top-left block.
    reg_shape : tuple
        A single tuple indicating the shape of the regular block.
    shape : tuple (int, int)
        Total number of elements in the array.
    sparse : boolean, optional (default=False)
        Whether this array stores sparse data.
    delete : boolean, optional (default=True)
        Whether to call compss_delete_object on the blocks when the garbage
        collector deletes this ds-array.

    Attributes
    ----------
    shape : tuple (int, int)
        Total number of elements in the array.
    """

    def __init__(self, blocks, top_left_shape, reg_shape, shape, sparse,
                 delete=True):
        self._validate_blocks(blocks)

        self._blocks = blocks
        self._top_left_shape = top_left_shape
        self._reg_shape = reg_shape

        self._n_blocks = (len(blocks), len(blocks[0]))
        self._shape = shape
        self._sparse = sparse

        self._delete = delete

    def __del__(self):
        if self._delete:
            [compss_delete_object(b) for r_block in self._blocks for b in
             r_block]

    def __str__(self):
        return "ds-array(blocks=(...), top_left_shape=%r, reg_shape=%r, " \
               "shape=%r, sparse=%r)" % (
                   self._top_left_shape, self._reg_shape, self.shape,
                   self._sparse)

    def __repr__(self):
        return "ds-array(blocks=(...), top_left_shape=%r, reg_shape=%r, " \
               "shape=%r, sparse=%r)" % (
                   self._top_left_shape, self._reg_shape, self.shape,
                   self._sparse)

    def __matmul__(self, x):
        if self.shape[1] != x.shape[0]:
            raise ValueError(
                "Cannot multiply ds-arrays of shapes %r and %r" % (
                    self.shape, x.shape))

        if self._n_blocks[1] != x._n_blocks[0] or \
                self._reg_shape[1] != x._reg_shape[0] or \
                self._top_left_shape[1] != x._top_left_shape[0]:
            raise ValueError("Cannot multiply ds-arrays with incompatible "
                             "number of blocks or different block shapes.")

        if self._sparse != x._sparse:
            raise ValueError("Cannot multiply sparse and dense ds-arrays.")

        n_blocks = (self._n_blocks[0], x._n_blocks[1])
        blocks = Array._get_out_blocks(n_blocks)

        for i in range(n_blocks[0]):
            for j in range(n_blocks[1]):
                hblock = self._blocks[i]
                vblock = [x._blocks[k][j] for k in range(len(x._blocks))]

                blocks[i][j] = _multiply_block_groups(hblock, vblock)

        shape = (self.shape[0], x.shape[1])
        tl_shape = (self._top_left_shape[0], x._top_left_shape[1])
        reg_shape = (self._reg_shape[0], x._reg_shape[1])

        return Array(blocks=blocks, top_left_shape=tl_shape,
                     reg_shape=reg_shape, shape=shape, sparse=self._sparse)

    def __getitem__(self, arg):

        # return a single row
        if isinstance(arg, int):
            return self._get_by_lst_rows(rows=[arg])

        # list of indices for rows
        elif isinstance(arg, list) or isinstance(arg, np.ndarray):
            return self._get_by_lst_rows(rows=arg)

        # slicing only rows
        elif isinstance(arg, slice):
            return self._get_slice(rows=arg, cols=slice(None, None))

        # we have indices for both dimensions
        if not isinstance(arg, tuple):
            raise IndexError("Invalid indexing information: %s" % arg)

        rows, cols = arg  # unpack 2-arguments

        # returning a single element
        if isinstance(rows, int) and isinstance(cols, int):
            return self._get_single_element(i=rows, j=cols)

        # all rows (slice : for rows) and list of indices for columns
        elif isinstance(rows, slice) and \
                (isinstance(cols, list) or isinstance(cols, np.ndarray)):
            return self._get_by_lst_cols(cols=cols)

        # slicing both dimensions
        elif isinstance(rows, slice) and isinstance(cols, slice):
            return self._get_slice(rows, cols)

        elif isinstance(rows, slice) and isinstance(cols, int):
            raise NotImplementedError("Single column indexing not supported.")

        raise IndexError("Invalid indexing information: %s" % str(arg))

    def __setitem__(self, key, value):
        if isinstance(key, tuple) and all(isinstance(v, int) for v in key):
            if np.isscalar(value):
                if key[0] >= self.shape[0] or key[1] >= self.shape[1] or \
                        key[0] < 0 or key[1] < 0:
                    raise IndexError("Index %r is out of bounds for ds-array "
                                     "with shape %r." % (key, self.shape))

                bi, bj = self._get_containing_block(*key)
                vi, vj = self._coords_in_block(bi, bj, *key)

                _set_value(self._blocks[bi][bj], vi, vj, value)
            else:
                raise ValueError("Scalar value is required when "
                                 "indexing by two integers.")
        elif isinstance(key, tuple) and isinstance(key[0], slice)\
                and isinstance(key[1], int):
            rows, cols = key
            r_start, r_stop = rows.start, rows.stop
            r_start = 0 if r_start is None else r_start
            r_stop = self.shape[0] if r_stop is None else r_stop

            if r_stop - r_start != value.shape[0]:
                raise IndexError("Incorrect shape of the "
                                 f"given array: {value.shape}")

            dims = len(value.shape)

            if dims == 2 and value.shape[1] != 1:
                raise IndexError("A column vector is required"
                                 "for setting a column.")

            if dims > 2:
                raise IndexError("Arrays of dimensions > 2 are not accepted.")

            if dims == 1:
                value = value.reshape((value.shape[0], 1))

            self._set_column((r_start, r_stop), cols, value)
        else:
            raise NotImplementedError(
                f"Provided indexing by {type(key)} is not implemented."
            )

    def __pow__(self, power, modulo=None):
        if not np.isscalar(power):
            raise NotImplementedError("Power is only supported for scalars")
        return _apply_elementwise(Array._power, self, power)

    def __sub__(self, other):
        if self.shape[1] != other.shape[1] or other.shape[0] != 1:
            raise NotImplementedError("Subtraction not implemented for the "
                                      "given objects")

        # matrix - vector
        blocks = []

        for hblock in self._iterator("rows"):
            out_blocks = [object() for _ in range(hblock._n_blocks[1])]
            _combine_blocks(hblock._blocks, other._blocks,
                            Array._subtract, out_blocks)
            blocks.append(out_blocks)

        return Array(blocks, self._top_left_shape, self._reg_shape,
                     self.shape, self._sparse)

    def __truediv__(self, other):
        if not np.isscalar(other):
            raise NotImplementedError("Non scalar division not supported")

        return _apply_elementwise(operator.truediv, self, other)

    def __mul__(self, other):
        if self.shape[1] != other.shape[1] or other.shape[0] != 1:
            raise NotImplementedError("Multiplication not implemented for the "
                                      "given arrays")

        # matrix * vector
        blocks = []

        for hblock in self._iterator("rows"):
            out_blocks = [object() for _ in range(hblock._n_blocks[1])]
            _combine_blocks(hblock._blocks, other._blocks,
                            operator.mul, out_blocks)
            blocks.append(out_blocks)

        return Array(blocks, self._top_left_shape, self._reg_shape,
                     self.shape, self._sparse)

    @property
    def shape(self):
        """
        Total shape of the ds-array
        """
        return self._shape

    @property
    def T(self):
        """ Returns the transpose of this ds-array """
        return self.transpose()

    @staticmethod
    def _subtract(a, b):
        sparse = issparse(a)

        # needed because subtract with scipy.sparse does not support
        # broadcasting
        if sparse:
            a = a.toarray()
        if issparse(b):
            b = b.toarray()

        if sparse:
            return csr_matrix(a - b)
        else:
            return a - b

    @staticmethod
    def _power(x_np, power):
        if issparse(x_np):
            return sp.csr_matrix.power(x_np, power)
        else:
            return x_np ** power

    @staticmethod
    def _validate_blocks(blocks):
        if len(blocks) == 0 or len(blocks[0]) == 0:
            raise AttributeError('Blocks must a list of lists, with at least'
                                 ' an empty numpy/scipy matrix.')
        row_length = len(blocks[0])
        for i in range(1, len(blocks)):
            if len(blocks[i]) != row_length:
                raise AttributeError(
                    'All rows must contain the same number of blocks.')

    @staticmethod
    def _merge_blocks(blocks):
        """
        Helper function that merges the _blocks attribute of a ds-array into
        a single ndarray / sparse matrix.
        """
        sparse = None
        b0 = blocks[0][0]
        if sparse is None:
            sparse = issparse(b0)

        if sparse:
            ret = sp.bmat(blocks, format=b0.getformat(), dtype=b0.dtype)
        else:
            ret = np.block(blocks)

        return ret

    @staticmethod
    def _get_out_blocks(n_blocks):
        """
        Helper function that builds empty lists of lists to be filled as
        parameter of type COLLECTION_OUT
        """
        return [[object() for _ in range(n_blocks[1])]
                for _ in range(n_blocks[0])]

    @staticmethod
    def _get_block_shape_static(i, j, x):
        reg_blocks = (max(0, x._n_blocks[0] - 2),
                      max(0, x._n_blocks[1] - 2))
        remain_shape = (x.shape[0] - x._top_left_shape[0] -
                        reg_blocks[0] * x._reg_shape[0],
                        x.shape[1] - x._top_left_shape[1] -
                        reg_blocks[1] * x._reg_shape[1])

        if i == 0:
            shape0 = x._top_left_shape[0]
        elif i < x._n_blocks[0] - 1:
            shape0 = x._reg_shape[0]
        else:
            shape0 = remain_shape[0]

        if j == 0:
            shape1 = x._top_left_shape[1]
        elif j < x._n_blocks[1] - 1:
            shape1 = x._reg_shape[1]
        else:
            shape1 = remain_shape[1]

        return (shape0, shape1)

    @staticmethod
    def _rechunk(blocks, shape, block_size, shape_f, *args, **kwargs):
        """ Re-partitions a set of blocks into a new ds-array of the given
        block size.

        shape_f is a function that returns the shape of the (i,j) block. It
        has to take at least two indices as arguments. This function is
        needed to rechunk an irregular set of blocks such as in the ds.kron
        operation, where the shape of a block is not trivial to compute.
        """
        if shape[0] < block_size[0] or shape[1] < block_size[1]:
            raise ValueError("Block size is greater than the array")

        cur_element = [0, 0]
        tl_shape = list(block_size)
        n_blocks = (ceil(shape[0] / block_size[0]),
                    ceil(shape[1] / block_size[1]))
        tmp_blocks = [[[] for _ in range(n_blocks[1])] for _ in
                      range(n_blocks[0])]

        # iterate over each block, split it if necessary, and place each
        # part into a new list of blocks to form the output blocks later
        for i in range(len(blocks)):
            cur_element[1] = 0
            tl_shape[1] = block_size[1]

            for j in range(len(blocks[i])):
                bshape = shape_f(i, j, *args, **kwargs)

                out_n_blocks = (ceil((bshape[0] - tl_shape[0]) /
                                     block_size[0]) + 1,
                                ceil((bshape[1] - tl_shape[1]) /
                                     block_size[1]) + 1)

                out_blocks = Array._get_out_blocks(out_n_blocks)

                _split_block(blocks[i][j], list(tl_shape), block_size,
                             out_blocks)

                cur_block = (int(cur_element[0] / block_size[0]),
                             int(cur_element[1] / block_size[1]))

                # distribute each part of the original block into the
                # corresponding new blocks. cur_block keeps track of the new
                # block that we are generating, but some parts of the
                # original block might go to neighbouring new blocks
                for m in range(len(out_blocks)):
                    for n in range(len(out_blocks[m])):
                        bi = cur_block[0] + m
                        bj = cur_block[1] + n
                        tmp_blocks[bi][bj].append(out_blocks[m][n])

                tl_shape[1] = block_size[1] - ((bshape[1] - tl_shape[1])
                                               % block_size[1])
                cur_element[1] += bshape[1]

            tl_shape[0] = block_size[0] - ((bshape[0] - tl_shape[0]) %
                                           block_size[0])
            cur_element[0] += bshape[0]

        final_blocks = Array._get_out_blocks(n_blocks)
        irr_shape = (shape[0] - (n_blocks[0] - 1) * block_size[0],
                     shape[1] - (n_blocks[1] - 1) * block_size[1])

        # merges the different parts of each original block into new blocks
        # of the given block size
        for i in range(n_blocks[0]):
            bs0 = block_size[0] if i < n_blocks[0] - 1 else irr_shape[0]

            for j in range(n_blocks[1]):
                bs1 = block_size[1] if j < n_blocks[1] - 1 else irr_shape[1]

                # if there is more than one part, merge them, otherwise the
                # block is already of the wanted block size
                if len(tmp_blocks[i][j]) > 1:
                    final_blocks[i][j] = _assemble_blocks(tmp_blocks[i][j],
                                                          (bs0, bs1))
                    [compss_delete_object(block) for block in tmp_blocks[i][j]]
                else:
                    final_blocks[i][j] = tmp_blocks[i][j][0]

        return Array(final_blocks, block_size, block_size, shape, False)

    def _is_regular(self):
        return self._reg_shape == self._top_left_shape

    def _get_row_shape(self, row_idx):
        if row_idx == 0:
            return self._top_left_shape[0], self.shape[1]

        if row_idx < self._n_blocks[0] - 1:
            return self._reg_shape[0], self.shape[1]

        # this is the last chunk of rows, number of rows might be smaller
        reg_blocks = self._n_blocks[0] - 2
        if reg_blocks < 0:
            reg_blocks = 0

        n_r = \
            self.shape[0] - self._top_left_shape[0] - reg_blocks * \
            self._reg_shape[0]
        return n_r, self.shape[1]

    def _get_col_shape(self, col_idx):
        if col_idx == 0:
            return self.shape[0], self._top_left_shape[1]

        if col_idx < self._n_blocks[1] - 1:
            return self.shape[0], self._reg_shape[1]

        # this is the last chunk of cols, number of cols might be smaller
        reg_blocks = self._n_blocks[1] - 2
        if reg_blocks < 0:
            reg_blocks = 0
        n_c = \
            self.shape[1] - self._top_left_shape[1] - \
            reg_blocks * self._reg_shape[1]
        return self.shape[0], n_c

    def _get_block_shape(self, i, j):
        return Array._get_block_shape_static(i, j, self)

    def _get_row_block(self, i):
        row_shape = self._get_row_shape(i)
        return Array(blocks=[self._blocks[i]],
                     top_left_shape=(row_shape[0], self._top_left_shape[1]),
                     reg_shape=self._reg_shape, shape=row_shape,
                     sparse=self._sparse, delete=False)

    def _get_col_block(self, i):
        col_shape = self._get_col_shape(i)
        col_blocks = [[self._blocks[j][i]] for j in range(self._n_blocks[0])]
        return Array(blocks=col_blocks,
                     top_left_shape=(self._top_left_shape[0], col_shape[1]),
                     reg_shape=self._reg_shape, shape=col_shape,
                     sparse=self._sparse, delete=False)

    def _iterator(self, axis=0):
        # iterate through rows
        if axis == 0 or axis == 'rows':
            for i in range(self._n_blocks[0]):
                yield self._get_row_block(i)
        # iterate through columns
        elif axis == 1 or axis == 'columns':
            for j in range(self._n_blocks[1]):
                yield self._get_col_block(j)
        else:
            raise Exception(
                "Axis must be [0|'rows'] or [1|'columns']. Got: %s" % axis)

    def _get_containing_block(self, i, j):
        """
        Returns the indices of the block containing coordinate (i, j)
        """
        bi0, bj0 = self._top_left_shape
        bn, bm = self._reg_shape

        # If first block is irregular, we need to add an offset to compute the
        # containing block indices
        offset_i, offset_j = bn - bi0, bm - bj0

        block_i = (i + offset_i) // bn
        block_j = (j + offset_j) // bm

        # if blocks are out of bounds, assume the element belongs to last block
        if block_i >= self._n_blocks[0]:
            block_i = self._n_blocks[0] - 1

        if block_j >= self._n_blocks[1]:
            block_j = self._n_blocks[1] - 1

        return block_i, block_j

    def _set_column(self, i: tuple, j: int, value_array):
        """
        Sets rows of a particular column of the whole array
        """
        k = i[0]
        array_offset = 0
        j_block = None
        while k < i[1]:
            row, col = self._get_containing_block(k, j)
            add_offset = min(i[1], self._top_left_shape[0]) - i[0] \
                if row == 0 \
                else min(
                i[1], self._top_left_shape[0] + row * self._reg_shape[0]) - k

            block_row_start = i[0] if row == 0 else\
                (k - self._top_left_shape[0]) % self._reg_shape[0]

            if j_block is None:
                j_block = min(j, self._top_left_shape[1]) if col == 0 \
                    else (j - self._top_left_shape[1]) % self._reg_shape[1]

            _block_set_slice(
                self._blocks[row][col],
                (block_row_start, block_row_start + add_offset),
                (j_block, j_block + 1),
                value_array[array_offset:array_offset+add_offset]
            )
            k += add_offset
            array_offset += add_offset

    def _coords_in_block(self, block_i, block_j, i, j):
        """
        Return the conversion of the coords (i, j) in ds-array space to
        coordinates in the given block (block_i, block_j) space.
        """
        local_i, local_j = i, j

        if block_i > 0:
            reg_blocks = (block_i - 1) if (block_i - 1) >= 0 else 0
            local_i = \
                i - self._top_left_shape[0] - \
                reg_blocks * self._reg_shape[0]

        if block_j > 0:
            reg_blocks = (block_j - 1) if (block_j - 1) >= 0 else 0
            local_j = \
                j - self._top_left_shape[1] - \
                reg_blocks * self._reg_shape[1]

        return local_i, local_j

    def _get_single_element(self, i, j):
        """
        Return the element in (i, j) as a ds-array with a single element.
        """
        # we are returning a single element
        if i > self.shape[0] or j > self.shape[1]:
            raise IndexError("Shape is ", self.shape)

        bi, bj = self._get_containing_block(i, j)
        local_i, local_j = self._coords_in_block(bi, bj, i, j)
        block = self._blocks[bi][bj]

        # returns an list containing a single element
        element = _get_item(local_i, local_j, block)

        return Array(blocks=[[element]], top_left_shape=(1, 1),
                     reg_shape=(1, 1), shape=(1, 1), sparse=False)

    def _get_slice(self, rows, cols):
        """
         Returns a slice of the ds-array defined by the slices rows / cols.
         Only steps (as defined by slice.step) with value 1 can be used.
         """
        if (rows.step is not None and rows.step != 1) or \
                (cols.step is not None and cols.step != 1):
            raise NotImplementedError("Variable steps not supported, contact"
                                      " the dislib team or open an issue "
                                      "in github.")

        # rows and cols are read-only
        r_start, r_stop = rows.start, rows.stop
        c_start, c_stop = cols.start, cols.stop

        if r_start is None:
            r_start = 0
        if c_start is None:
            c_start = 0

        if r_stop is None or r_stop > self.shape[0]:
            r_stop = self.shape[0]
        if c_stop is None or c_stop > self.shape[1]:
            c_stop = self.shape[1]

        if r_start < 0 or r_stop < 0 or c_start < 0 or c_stop < 0:
            raise NotImplementedError("Negative indexes not supported, contact"
                                      " the dislib team or open an issue "
                                      "in github.")

        n_rows = r_stop - r_start
        n_cols = c_stop - c_start

        # If the slice is empty (no rows or no columns), return a ds-array with
        # a single empty block. This empty block is required by the Array
        # constructor.
        if n_rows <= 0 or n_cols <= 0:
            n_rows = max(0, n_rows)
            n_cols = max(0, n_cols)
            if self._sparse:
                empty_block = csr_matrix((0, 0))
            else:
                empty_block = np.empty((0, 0))
            res = Array(blocks=[[empty_block]], top_left_shape=self._reg_shape,
                        reg_shape=self._reg_shape, shape=(n_rows, n_cols),
                        sparse=self._sparse)
            return res

        # get the coordinates of top-left and bot-right corners
        i_0, j_0 = self._get_containing_block(r_start, c_start)
        i_n, j_n = self._get_containing_block(r_stop - 1, c_stop - 1)

        # Number of blocks to be returned
        n_blocks = i_n - i_0 + 1
        m_blocks = j_n - j_0 + 1

        out_blocks = self._get_out_blocks((n_blocks, m_blocks))

        i_indices = range(i_0, i_n + 1)
        j_indices = range(j_0, j_n + 1)

        for out_i, i in enumerate(i_indices):
            for out_j, j in enumerate(j_indices):

                top, left, bot, right = None, None, None, None
                if out_i == 0:
                    top, _ = self._coords_in_block(i_0, j_0, r_start, c_start)
                if out_i == len(i_indices) - 1:
                    bot, _ = self._coords_in_block(i_n, j_n, r_stop, c_stop)
                if out_j == 0:
                    _, left = self._coords_in_block(i_0, j_0, r_start, c_start)
                if out_j == len(j_indices) - 1:
                    _, right = self._coords_in_block(i_n, j_n, r_stop, c_stop)

                boundaries = (top, left, bot, right)
                fb = _filter_block(block=self._blocks[i][j],
                                   boundaries=boundaries)
                out_blocks[out_i][out_j] = fb

        # The shape of the top left block of the sliced array depends on the
        # slice. To compute it, we need the shape of the block of
        # the original array where the sliced array starts. This block can
        # be regular or irregular (i.e., the block is on the edges).
        b0, b1 = self._reg_shape

        if i_0 == 0:
            # block is at the top
            b0 = self._top_left_shape[0]
        elif i_0 == self._n_blocks[0] - 1:
            # block is at the bottom (can be regular or irregular)
            b0 = (self.shape[0] - self._top_left_shape[0]) % self._reg_shape[0]

            if b0 == 0:
                b0 = self._reg_shape[0]

        if j_0 == 0:
            # block is leftmost
            b1 = self._top_left_shape[1]
        elif j_0 == self._n_blocks[1] - 1:
            # block is rightmost (can be regular or irregular)
            b1 = (self.shape[1] - self._top_left_shape[1]) % self._reg_shape[1]

            if b1 == 0:
                b1 = self._reg_shape[1]

        block_shape = (b0, b1)

        top, left = self._coords_in_block(i_0, j_0, r_start, c_start)

        bi0 = min(n_rows, block_shape[0] - (top % block_shape[0]))
        bj0 = min(n_cols, block_shape[1] - (left % block_shape[1]))

        # Regular blocks shape is the same
        bn, bm = self._reg_shape

        out_shape = n_rows, n_cols

        res = Array(blocks=out_blocks, top_left_shape=(bi0, bj0),
                    reg_shape=(bn, bm), shape=out_shape,
                    sparse=self._sparse, delete=False)
        return res

    def _get_by_lst_rows(self, rows):
        """
         Returns a slice of the ds-array defined by the lists of indices in
         rows.
        """

        # create dict where each key contains the adjusted row indices for that
        # block of rows
        adj_row_idxs = defaultdict(list)
        for row_idx in rows:
            containing_block = self._get_containing_block(row_idx, 0)[0]
            adj_idx = self._coords_in_block(containing_block, 0, row_idx, 0)[0]
            adj_row_idxs[containing_block].append(adj_idx)

        row_blocks = []
        total_rows = 0
        for rowblock_idx, row in enumerate(self._iterator(axis='rows')):
            # create an empty list for the filtered row (single depth)
            rows_in_block = len(adj_row_idxs[rowblock_idx])
            total_rows += rows_in_block
            # only launch the task if we are selecting rows from that block
            if rows_in_block > 0:
                row_block = _filter_rows(blocks=row._blocks,
                                         rows=adj_row_idxs[rowblock_idx])
                row_blocks.append((rows_in_block, [row_block]))

        # now we need to merge the rowblocks until they have as much rows as
        # self._reg_shape[0] (i.e. number of rows per block)
        n_rows = 0
        to_merge = []
        final_blocks = []
        skip = 0

        for rows_in_block, row in row_blocks:
            to_merge.append(row)
            n_rows += rows_in_block
            # enough rows to merge into a row_block
            if n_rows >= self._reg_shape[0]:
                n_blocks = ceil(self.shape[1] / self._reg_shape[1])
                out_blocks = [object() for _ in range(n_blocks)]
                _merge_rows(to_merge, out_blocks, self._reg_shape, skip)
                final_blocks.append(out_blocks)

                # if we didn't take all rows, we keep the last block and
                # remember to skip the rows that have been merged
                if n_rows > self._reg_shape[0]:
                    to_merge = [row]
                    n_rows = n_rows - self._reg_shape[0]
                    skip = rows_in_block - n_rows
                else:
                    to_merge = []
                    n_rows = 0
                    skip = 0

        if n_rows > 0:
            n_blocks = ceil(self.shape[1] / self._reg_shape[1])
            out_blocks = [object() for _ in range(n_blocks)]
            _merge_rows(to_merge, out_blocks, self._reg_shape, skip)
            final_blocks.append(out_blocks)

        top_left_shape = (min(total_rows, self._reg_shape[0]),
                          self._reg_shape[1])

        return Array(blocks=final_blocks, top_left_shape=top_left_shape,
                     reg_shape=self._reg_shape,
                     shape=(len(rows), self._shape[1]), sparse=self._sparse)

    def _get_by_lst_cols(self, cols):
        """
         Returns a slice of the ds-array defined by the lists of indices in
          cols.
         """

        # create dict where each key contains the adjusted row indices for that
        # block of rows
        adj_col_idxs = defaultdict(list)
        for col_idx in cols:
            containing_block = self._get_containing_block(0, col_idx)[1]
            adj_idx = self._coords_in_block(0, containing_block, 0, col_idx)[1]
            adj_col_idxs[containing_block].append(adj_idx)

        col_blocks = []
        total_cols = 0
        for colblock_idx, col in enumerate(self._iterator(axis='columns')):
            # create an empty list for the filtered row (single depth)
            cols_in_block = len(adj_col_idxs[colblock_idx])
            total_cols += cols_in_block
            # only launch the task if we are selecting rows from that block
            if cols_in_block > 0:
                col_block = _filter_cols(blocks=col._blocks,
                                         cols=adj_col_idxs[colblock_idx])
                col_blocks.append((cols_in_block, col_block))

        # now we need to merge the rowblocks until they have as much rows as
        # self._reg_shape[0] (i.e. number of rows per block)
        n_cols = 0
        to_merge = []
        final_blocks = []
        skip = 0

        for cols_in_block, col in col_blocks:
            to_merge.append(col)
            n_cols += cols_in_block
            # enough cols to merge into a col_block
            if n_cols >= self._reg_shape[1]:
                n_blocks = ceil(self.shape[0] / self._reg_shape[0])
                out_blocks = [object() for _ in range(n_blocks)]
                _merge_cols([to_merge], out_blocks, self._reg_shape, skip)
                final_blocks.append(out_blocks)

                # if we didn't take all cols, we keep the last block and
                # remember to skip the cols that have been merged
                if n_cols > self._reg_shape[1]:
                    to_merge = [col]
                    n_cols = n_cols - self._reg_shape[1]
                    skip = cols_in_block - n_cols
                else:
                    to_merge = []
                    n_cols = 0
                    skip = 0

        if n_cols > 0:
            n_blocks = ceil(self.shape[0] / self._reg_shape[0])
            out_blocks = [object() for _ in range(n_blocks)]
            _merge_cols([to_merge], out_blocks, self._reg_shape, skip)
            final_blocks.append(out_blocks)

        # list are in col-order transpose them for the correct ordering
        final_blocks = list(map(list, zip(*final_blocks)))

        top_left_shape = (self._reg_shape[0],
                          min(total_cols, self._reg_shape[1]))

        return Array(blocks=final_blocks, top_left_shape=top_left_shape,
                     reg_shape=self._reg_shape,
                     shape=(self._shape[0], len(cols)), sparse=self._sparse)

    def transpose(self, mode='rows'):
        """
        Returns the transpose of the ds-array following the method indicated by
        mode. 'All' uses a single task to transpose all the blocks (slow with
        high number of blocks). 'rows' and 'columns' transpose each block of
        rows or columns independently (i.e. a task per row/col block).

        Parameters
        ----------
        mode : string, optional (default=rows)
            Array of samples.

        Returns
        -------
        dsarray : ds-array
            A transposed ds-array.
        """
        if mode == 'all':
            n, m = self._n_blocks[0], self._n_blocks[1]
            out_blocks = self._get_out_blocks((n, m))
            _transpose(self._blocks, out_blocks)
        elif mode == 'rows':
            out_blocks = []
            for r in self._iterator(axis=0):
                _blocks = self._get_out_blocks(r._n_blocks)

                _transpose(r._blocks, _blocks)

                out_blocks.append(_blocks[0])
        elif mode == 'columns':
            out_blocks = [[] for _ in range(self._n_blocks[0])]
            for i, c in enumerate(self._iterator(axis=1)):
                _blocks = self._get_out_blocks(c._n_blocks)

                _transpose(c._blocks, _blocks)

                for i2 in range(len(_blocks)):
                    out_blocks[i2].append(_blocks[i2][0])
        else:
            raise Exception(
                "Unknown transpose mode '%s'. Options are: [all|rows|columns]"
                % mode)

        blocks_t = list(map(list, zip(*out_blocks)))

        bi0, bj0 = self._top_left_shape[0], self._top_left_shape[1]
        bn, bm = self._reg_shape[0], self._reg_shape[1]

        new_shape = self.shape[1], self.shape[0]
        # notice blocks shapes are transposed
        return Array(blocks_t, top_left_shape=(bj0, bi0), reg_shape=(bm, bn),
                     shape=new_shape, sparse=self._sparse)

    def min(self, axis=0):
        """
        Returns the minimum along the given axis.

        Parameters
        ----------
        axis : int, optional (default=0)

        Returns
        -------
        min : ds-array
            Minimum along axis.
        """
        return apply_along_axis(np.min, axis, self)

    def max(self, axis=0):
        """
        Returns the maximum along the given axis.

        Parameters
        ----------
        axis : int, optional (default=0)

        Returns
        -------
        max : ds-array
            Maximum along axis.
        """
        return apply_along_axis(np.max, axis, self)

    def sum(self, axis=0):
        """
        Returns the sum along the given axis.

        Parameters
        ----------
        axis : int, optional (default=0)

        Returns
        -------
        sum : ds-array
            Sum along axis.
        """
        return apply_along_axis(np.sum, axis, self)

    def mean(self, axis=0):
        """
        Returns the mean along the given axis.

        Parameters
        ----------
        axis : int, optional (default=0)

        Returns
        -------
        mean : ds-array
            Mean along axis.
        """
        return apply_along_axis(np.mean, axis, self)

    def median(self, axis=0):
        """
        Returns the median along the given axis.

        Parameters
        ----------
        axis : int, optional (default=0)

        Returns
        -------
        median : ds-array
            Median along axis.

        Raises
        -------
        NotImplementedError
            If the ds-array is sparse.
        """
        if self._sparse:
            raise NotImplementedError("Cannot compute the median of sparse "
                                      "ds-arrays.")

        return apply_along_axis(np.median, axis, self)

    def norm(self, axis=0):
        """ Returns the Frobenius norm along an axis.

        Parameters
        ----------
        axis : int, optional (default=0)
            Specifies the axis of the array along which to compute the vector
            norms.

        Returns
        -------
        norm : ds-array
            Norm along axis.

        Raises
        -------
        NotImplementedError
            If the ds-array is sparse.
        """
        if self._sparse:
            raise NotImplementedError("Cannot compute the norm of sparse "
                                      "ds-arrays.")

        return apply_along_axis(np.linalg.norm, axis, self)

    def sqrt(self):
        """ Returns the element-wise square root of the elements in the
        ds-array

        Returns
        -------
        x : ds-array
        """
        return _apply_elementwise(np.sqrt, self)

    def conj(self):
        """ Returns the complex conjugate, element-wise.

        Returns
        -------
        x : ds-array
        """
        return _apply_elementwise(np.conj, self)

    def rechunk(self, block_size):
        """ Re-partitions the ds-array into blocks of the given block size.

        Parameters
        ----------
        block_size : tuple of two ints
            The desired block size.

        Returns
        -------
        x : ds-array
            Re-partitioned ds-array.
        """
        if self._sparse:
            raise NotImplementedError("Cannot rechunk a sparse ds-array.")

        return Array._rechunk(self._blocks, self.shape, block_size,
                              Array._get_block_shape_static, self)

    def copy(self):
        """ Creates a copy of this ds-array.

        Returns
        -------
        x_copy : ds-array
        """
        blocks = Array._get_out_blocks(self._n_blocks)

        for i in range(self._n_blocks[0]):
            for j in range(self._n_blocks[1]):
                blocks[i][j] = _copy_block(self._blocks[i][j])

        return Array(blocks, self._top_left_shape, self._reg_shape,
                     self.shape, self._sparse, self._delete)

    def collect(self, squeeze=True):
        """
        Collects the contents of this ds-array and returns the equivalent
        in-memory array that this ds-array represents. This method creates a
        synchronization point in the execution of the application.

        Warning: This method may fail if the ds-array does not fit in
        memory.

        Parameters
        ----------
        squeeze : boolean, optional (default=True)
            Whether to remove single-dimensional entries from the shape of
            the resulting ndarray.

        Returns
        -------
        array : nd-array or spmatrix
            The actual contents of the ds-array.
        """
        self._blocks = compss_wait_on(self._blocks)
        res = Array._merge_blocks(self._blocks)
        if not self._sparse and squeeze:
            res = np.squeeze(res)
        return res

    """
    Replaces the given block in a safe way.
    It removes the old version of data in COMPSs.

    Parameters
        ----------
        i : int
            First coordinate of the block to replace
        j : int
            Second coordinate of the block to replace
        new_block : object
            First coordinate of the block
    """
    def replace_block(self, i, j, new_block):
        ref = self._blocks[i][j]
        self._blocks[i][j] = new_block
        compss_delete_object(ref)


def array(x, block_size):
    """
    Loads data into a Distributed Array.

    Parameters
    ----------
    x : spmatrix or array-like, shape=(n_samples, n_features)
        Array of samples.
    block_size : (int, int)
        Block sizes in number of samples.

    Returns
    -------
    dsarray : ds-array
        A distributed representation of the data divided in blocks.
    """
    sparse = issparse(x)

    if sparse:
        x = csr_matrix(x, copy=True)
    else:
        x = np.array(x, copy=True)

    if len(x.shape) > 2:
        raise ValueError("Input data has more than 2 dimensions.")

    if len(x.shape) < 2:
        if block_size[0] == 1:
            x = x.reshape(1, -1)
        elif block_size[1] == 1:
            x = x.reshape(-1, 1)
        else:
            raise ValueError("Input array is one-dimensional but "
                             "block size is greater than 1.")

    if x.shape[0] < block_size[0] or x.shape[1] < block_size[1]:
        raise ValueError("Block size is greater than the array")

    bn, bm = block_size

    blocks = []
    for i in range(0, x.shape[0], bn):
        row = [x[i: i + bn, j: j + bm] for j in range(0, x.shape[1], bm)]
        blocks.append(row)

    sparse = issparse(x)
    arr = Array(blocks=blocks, top_left_shape=block_size,
                reg_shape=block_size, shape=x.shape, sparse=sparse)

    return arr


def random_array(shape, block_size, random_state=None):
    """ Returns a distributed array of random floats in the open interval [0.0,
    1.0). Values are from the "continuous uniform" distribution over the
    stated interval.

    Parameters
    ----------
    shape : tuple of two ints
        Shape of the output ds-array.
    block_size : tuple of two ints
        Size of the ds-array blocks.
    random_state : int or RandomState, optional (default=None)
        Seed or numpy.random.RandomState instance to generate the random
        numbers.

    Returns
    -------
    x : ds-array
        Distributed array of random floats.
    """
    r_state = check_random_state(random_state)
    return _full(shape, block_size, False, _random_block_wrapper, r_state)


def identity(n, block_size, dtype=None):
    """ Returns the identity matrix.

    Parameters
    ----------
    n : int
        Size of the matrix.
    block_size : tuple of two ints
        Block size.
    dtype : data type, optional (default=None)
        The desired type of the ds-array. Defaults to float.

    Returns
    -------
    x : ds-array
        Identity matrix of shape n x n.

    Raises
    ------
    ValueError
        If block_size is greater than n.
    """
    return eye(n, n, block_size, dtype)


def eye(n, m, block_size, dtype=None):
    """ Returns a matrix filled with ones on the diagonal and zeros elsewhere.

    Parameters
    ----------
    n : int
        number of rows.
    m : int
        number of columns.
    block_size : tuple of two ints
        Block size.
    dtype : data type, optional (default=None)
        The desired type of the ds-array. Defaults to float.

    Returns
    -------
    x : ds-array
        Identity matrix of shape n x m.

    Raises
    ------
    ValueError
        If block_size is greater than n.
    """
    if n < block_size[0] or m < block_size[1]:
        raise ValueError("Block size is greater than the array")

    n_blocks = (int(ceil(n / block_size[0])), int(ceil(m / block_size[1])))
    blocks = list()

    for row_idx in range(n_blocks[0]):
        blocks.append(list())

        for col_idx in range(n_blocks[1]):
            b_size0, b_size1 = block_size

            if row_idx == n_blocks[0] - 1:
                b_size0 = n - (n_blocks[0] - 1) * block_size[0]

            if col_idx == n_blocks[1] - 1:
                b_size1 = m - (n_blocks[1] - 1) * block_size[1]

            block = _eye_block((b_size0, b_size1), n, m, block_size,
                               row_idx, col_idx, dtype)
            blocks[-1].append(block)

    return Array(blocks, top_left_shape=block_size, reg_shape=block_size,
                 shape=(n, m), sparse=False)


def zeros(shape, block_size, dtype=None):
    """ Returns a ds-array of given shape and block size, filled with zeros.

    Parameters
    ----------
    shape : tuple of two ints
        Shape of the output ds-array.
    block_size : tuple of two ints
        Size of the ds-array blocks.
    dtype : data type, optional (default=None)
        The desired type of the array. Defaults to float.

    Returns
    -------
    x : ds-array
        Distributed array filled with zeros.
    """
    return _full(shape, block_size, False, _full_block, 0, dtype)


def full(shape, block_size, fill_value, dtype=None):
    """ Returns a ds-array of 'shape' filled with 'fill_value'.

    Parameters
    ----------
    shape : tuple of two ints
        Shape of the output ds-array.
    block_size : tuple of two ints
        Size of the ds-array blocks.
    fill_value : scalar
        Fill value.
    dtype : data type, optional (default=None)
        The desired type of the array. Defaults to float.

    Returns
    -------
    x : ds-array
        Distributed array filled with the fill value.
    """
    return _full(shape, block_size, False, _full_block, fill_value, dtype)


def apply_along_axis(func, axis, x, *args, **kwargs):
    r""" Apply a function to slices along the given axis.

    Execute func(a, \*args, \*\*kwargs) where func operates on nd-arrays and a
    is a slice of arr along axis. The size of the slices is determined
    by the blocks shape of x.

    func must meet the following conditions:

        - Take an nd-array as argument
        - Accept `axis` as a keyword argument
        - Return an array-like structure

    Parameters
    ----------
    func : function
        This function should accept nd-arrays and an axis argument. It is
        applied to slices of arr along the specified axis.
    axis : integer
        Axis along which arr is sliced. Can be 0 or 1.
    x : ds-array
        Input distributed array.
    args : any
        Additional arguments to func.
    kwargs : any
        Additional named arguments to func.

    Returns
    -------
    out : ds-array
        The output array. The shape of out is identical to the shape of arr,
        except along the axis dimension. The output ds-array is dense
        regardless of the type of the input array.

    Examples
    --------
    >>> import dislib as ds
    >>> import numpy as np
    >>>
<<<<<<< HEAD
    >>> if __name__ == "__main__":
=======
    >>>
    >>> if __name__ == '__main__':
>>>>>>> fca7e62a
    >>>     x = ds.random_array((100, 100), block_size=(25, 25))
    >>>     mean = ds.apply_along_axis(np.mean, 0, x)
    >>>     print(mean.collect())
    """
    if axis != 0 and axis != 1:
        raise ValueError("Axis must be 0 or 1.")

    tlshape = x._top_left_shape
    bshape = x._reg_shape
    shape = x.shape

    out_blocks = list()

    for block in x._iterator(axis=(not axis)):
        out = _block_apply_axis(func, axis, block._blocks, *args, **kwargs)
        out_blocks.append(out)

    if axis == 0:
        blocks = [out_blocks]
        out_tlbshape = (1, tlshape[1])
        out_bshape = (1, bshape[1])
        out_shape = (1, shape[1])
    else:
        blocks = [[block] for block in out_blocks]
        out_tlbshape = (tlshape[0], 1)
        out_bshape = (bshape[0], 1)
        out_shape = (shape[0], 1)

    return Array(blocks, top_left_shape=out_tlbshape, reg_shape=out_bshape,
                 shape=out_shape, sparse=x._sparse)


def matmul(a: Array, b: Array, transpose_a=False, transpose_b=False):
    """ Matrix multiplication with a possible transpose of the input.

        Parameters
        ----------
        a : ds-array
            First matrix.
        b : ds-array
            Second matrix.
        transpose_a : bool
            Input distributed array.
        transpose_b : any
            Additional arguments to func.

        Returns
        -------
        out : ds-array
            The output array.

        Raises
        ------
        NotImplementedError
            If _top_left shape does not match _reg_shape. This case will be
            implemented in the future.
        ValueError
            If any of the block sizes does not match.

        Examples
        --------
        >>> import dislib as ds
        >>>
        >>>
        >>> if __name__ == "__main__":
        >>>     x = ds.random_array((8, 4), block_size=(2, 2))
        >>>     y = ds.random_array((5, 8), block_size=(2, 2))
        >>>     result = ds.matmul(x, y, transpose_a=True, transpose_b=True)
        >>>     print(result.collect())
        """
    if a._reg_shape != a._top_left_shape:
        raise NotImplementedError("a._reg_shape != a._top_left_shape")

    if b._reg_shape != b._top_left_shape:
        raise NotImplementedError("b._reg_shape != b._top_left_shape")

    checks = [
        (False, False, a._reg_shape[1], b._reg_shape[0]),
        (True, False, a._reg_shape[0], b._reg_shape[0]),
        (False, True, a._reg_shape[1], b._reg_shape[1]),
        (True, True, a._reg_shape[0], b._reg_shape[1])
    ]
    for ta, tb, size1, size2 in checks:
        if ta == transpose_a and tb == transpose_b and size1 != size2:
            raise ValueError("incorrect block sizes for the requested "
                             f"multiplication ({size1} != {size2})")

    a_blocks = _transpose_blocks(a._blocks) if transpose_a else a._blocks
    b_blocks = _transpose_blocks(b._blocks) if transpose_b else b._blocks

    n_blocks = (len(a_blocks), len(b_blocks[0]))
    blocks = Array._get_out_blocks(n_blocks)

    for i in range(n_blocks[0]):
        for j in range(n_blocks[1]):
            hblock = a_blocks[i]
            vblock = [b_blocks[k][j] for k in range(len(b_blocks))]

            blocks[i][j] = _multiply_block_groups(hblock, vblock,
                                                  transpose_a, transpose_b)

    new_block_size = (
        a._reg_shape[1] if transpose_a else a._reg_shape[0],
        b._reg_shape[0] if transpose_b else b._reg_shape[1]
    )
    new_shape = (
        a._shape[1] if transpose_a else a._shape[0],
        b._shape[0] if transpose_b else b._shape[1]
    )

    return Array(blocks=blocks, top_left_shape=new_block_size,
                 reg_shape=new_block_size, shape=new_shape, sparse=a._sparse)


def _matmul_with_transpose(a, b, transpose_a, transpose_b):
    return (a.T if transpose_a else a) @ (b.T if transpose_b else b)


def _multiply_block_groups(hblock, vblock, transpose_a=False,
                           transpose_b=False):
    blocks = deque()

    for blocki, blockj in zip(hblock, vblock):
        blocks.append(
            _block_apply(_matmul_with_transpose, blocki, blockj,
                         transpose_a, transpose_b)
        )

    while len(blocks) > 1:
        block1 = blocks.popleft()
        block2 = blocks.popleft()
        blocks.append(_block_apply(operator.add, block1, block2))

        compss_delete_object(block1)
        compss_delete_object(block2)

    return blocks[0]


def _transpose_blocks(blocks):
    new_blocks = []
    for i in range(len(blocks[0])):
        new_blocks.append([])
        for j in range(len(blocks)):
            new_blocks[i].append(blocks[j][i])
    return new_blocks


def _full(shape, block_size, sparse, func, *args, **kwargs):
    """
    Creates a ds-array with custom contents defined by `func`. `func` must
    take `block_size` as the first argument, and must return one block of
    the resulting ds-array.

    Parameters
    ----------
    shape : tuple of two ints
        Shape of the output ds-array.
    block_size : tuple of two ints
        Size of the ds-array blocks.
    sparse : bool
        Whether `func` generates sparse blocks.
    func : function
        Function that generates the blocks of the resulting ds-array. Must
        take `block_size` as the first argument.
    args : any
        Additional arguments to pass to `func`.
    kwargs : any
        Additional keyword arguments to pass to `func`.

    Returns
    -------
    x : ds-array
    """
    if shape[0] < block_size[0] or shape[1] < block_size[1]:
        raise ValueError("Block size is greater than the array")

    n_blocks = (int(np.ceil(shape[0] / block_size[0])),
                int(np.ceil(shape[1] / block_size[1])))

    blocks = list()

    for row_idx in range(n_blocks[0]):
        blocks.append(list())

        for col_idx in range(n_blocks[1]):
            b_size0, b_size1 = block_size

            if row_idx == n_blocks[0] - 1:
                b_size0 = shape[0] - (n_blocks[0] - 1) * block_size[0]

            if col_idx == n_blocks[1] - 1:
                b_size1 = shape[1] - (n_blocks[1] - 1) * block_size[1]

            block = func((b_size0, b_size1), *args, **kwargs)
            blocks[-1].append(block)

    return Array(blocks, top_left_shape=block_size, reg_shape=block_size,
                 shape=shape, sparse=sparse)


def _apply_elementwise(func, x, *args, **kwargs):
    """ Applies a function element-wise to each block in parallel"""
    n_blocks = x._n_blocks
    blocks = Array._get_out_blocks(n_blocks)

    for i in range(n_blocks[0]):
        for j in range(n_blocks[1]):
            blocks[i][j] = _block_apply(func, x._blocks[i][j], *args, **kwargs)

    return Array(blocks, x._top_left_shape, x._reg_shape, x.shape, x._sparse)


def _random_block_wrapper(block_size, r_state):
    seed = r_state.randint(np.iinfo(np.int32).max)
    return _random_block(block_size, seed)


@constraint(computing_units="${ComputingUnits}")
@task(returns=1)
def _get_item(i, j, block):
    """
    Returns a single item from the block. Coords must be in block space.
    """
    return block[i, j]


@constraint(computing_units="${ComputingUnits}")
@task(blocks={Type: COLLECTION_IN, Depth: 2}, returns=1)
def _filter_rows(blocks, rows):
    """
    Returns an array resulting of selecting rows of the input blocks
    """
    data = Array._merge_blocks(blocks)
    return data[rows, :]


@constraint(computing_units="${ComputingUnits}")
@task(blocks={Type: COLLECTION_IN, Depth: 2}, returns=1)
def _filter_cols(blocks, cols):
    """
    Returns an array resulting of selecting rows of the input blocks
    """
    data = Array._merge_blocks(blocks)
    return data[:, cols]


@constraint(computing_units="${ComputingUnits}")
@task(blocks={Type: COLLECTION_IN, Depth: 2},
      out_blocks={Type: COLLECTION_OUT, Depth: 1})
def _merge_rows(blocks, out_blocks, blocks_shape, skip):
    """
    Merges the blocks into a single list of blocks where each block has bn
    as number of rows (the number of cols remains the same per block).
    """
    bn, bm = blocks_shape
    data = Array._merge_blocks(blocks)

    for j in range(0, ceil(data.shape[1] / bm)):
        out_blocks[j] = data[skip:bn + skip, j * bm: (j + 1) * bm]


@constraint(computing_units="${ComputingUnits}")
@task(blocks={Type: COLLECTION_IN, Depth: 2},
      out_blocks={Type: COLLECTION_OUT, Depth: 1})
def _merge_cols(blocks, out_blocks, blocks_shape, skip):
    """
    Merges the blocks into a single list of blocks where each block has bn
    as number of rows (the number of cols remains the same per block).
    """
    bn, bm = blocks_shape
    data = Array._merge_blocks(blocks)

    for i in range(0, ceil(data.shape[0] / bn)):
        out_blocks[i] = data[i * bn: (i + 1) * bn, skip:bm + skip]


@constraint(computing_units="${ComputingUnits}")
@task(returns=1)
def _filter_block(block, boundaries):
    """
    Returns the slice of block defined by boundaries.
    Boundaries are the (x, y) coordinates of the top-left corner (i_0, j_0) and
    the bot-right one (i_n, j_n).
    """
    i_0, j_0, i_n, j_n = boundaries

    res = block[i_0:i_n, j_0:j_n]

    return res


@constraint(computing_units="${ComputingUnits}")
@task(blocks={Type: COLLECTION_IN, Depth: 2},
      out_blocks={Type: COLLECTION_OUT, Depth: 2})
def _transpose(blocks, out_blocks):
    for i in range(len(blocks)):
        for j in range(len(blocks[i])):
            out_blocks[i][j] = blocks[i][j].transpose()


@constraint(computing_units="${ComputingUnits}")
@task(returns=np.array)
def _random_block(shape, seed):
    np.random.seed(seed)
    return np.random.random(shape)


@constraint(computing_units="${ComputingUnits}")
@task(returns=1)
def _eye_block(block_size, n, m, reg_shape, i, j, dtype):
    block = np.zeros(block_size, dtype)

    i_values = np.arange(i * reg_shape[0], min(n, (i + 1) * reg_shape[0]))
    j_values = np.arange(j * reg_shape[1], min(m, (j + 1) * reg_shape[1]))

    indices = np.intersect1d(i_values, j_values)

    i_ones = indices - (i * reg_shape[0])
    j_ones = indices - (j * reg_shape[1])

    block[i_ones, j_ones] = 1
    return block


@constraint(computing_units="${ComputingUnits}")
@task(returns=np.array)
def _full_block(shape, value, dtype):
    return np.full(shape, value, dtype)


@constraint(computing_units="${ComputingUnits}")
@task(blocks={Type: COLLECTION_IN, Depth: 2}, returns=np.array)
def _block_apply_axis(func, axis, blocks, *args, **kwargs):
    arr = Array._merge_blocks(blocks)
    kwargs['axis'] = axis
    out = func(arr, *args, **kwargs)

    # We don't know the data type that func returns (could be dense for a
    # sparse input). Therefore, we force the output to be of the same type
    # of the input. Otherwise, the result of apply_along_axis would be of
    # unknown type.
    if not issparse(arr):
        out = np.asarray(out)
    else:
        out = csr_matrix(out)

    if axis == 0:
        return out.reshape(1, -1)
    else:
        return out.reshape(-1, 1)


@constraint(computing_units="${ComputingUnits}")
@task(returns=1)
def _block_apply(func, block, *args, **kwargs):
    return func(block, *args, **kwargs)


@constraint(computing_units="${ComputingUnits}")
@task(block=INOUT)
def _set_value(block, i, j, value):
    block[i, j] = value


@constraint(computing_units="${ComputingUnits}")
@task(block=INOUT)
def _block_set_slice(block, i: tuple, j: tuple, value_array):
    block[i[0]:i[1], j[0]:j[1]] = value_array


@constraint(computing_units="${ComputingUnits}")
@task(blocks={Type: COLLECTION_IN, Depth: 1}, returns=1)
def _assemble_blocks(blocks, bshape):
    """ Generates a block of shape bshape from a list of blocks of arbitrary
    shapes that can be assembled together into bshape """
    merged = list()
    size = 0

    for j, block in enumerate(blocks):
        size += block.shape[1]

        if size / bshape[1] > len(merged):
            merged.append([])

        merged[-1].append(block)

    return np.block(merged)


@constraint(computing_units="${ComputingUnits}")
@task(out_blocks={Type: COLLECTION_OUT, Depth: 2})
def _split_block(block, tl_shape, reg_shape, out_blocks):
    """ Splits a block into new blocks following the ds-array typical scheme
    with a top left block, regular blocks in the middle and remainder blocks
    at the edges """
    vsplit = range(tl_shape[0], block.shape[0], reg_shape[0])
    hsplit = range(tl_shape[1], block.shape[1], reg_shape[1])

    for i, rows in enumerate(np.vsplit(block, vsplit)):
        for j, cols in enumerate(np.hsplit(rows, hsplit)):
            # copy is only necessary when executing with regular Python.
            # When using PyCOMPSs the reference to the original block is broken
            # because this is executed in a task.
            out_blocks[i][j] = cols.copy()


@constraint(computing_units="${ComputingUnits}")
@task(returns=1)
def _copy_block(block):
    return block.copy()


@constraint(computing_units="${ComputingUnits}")
@task(blocks={Type: COLLECTION_IN, Depth: 2},
      other={Type: COLLECTION_IN, Depth: 2},
      out_blocks={Type: COLLECTION_OUT, Depth: 1})
def _combine_blocks(blocks, other, func, out_blocks):
    x = Array._merge_blocks(blocks)
    y = Array._merge_blocks(other)

    res = func(x, y)

    bsize = blocks[0][0].shape[1]

    for i in range(len(out_blocks)):
        out_blocks[i] = res[:, i * bsize: (i + 1) * bsize]<|MERGE_RESOLUTION|>--- conflicted
+++ resolved
@@ -1338,12 +1338,8 @@
     >>> import dislib as ds
     >>> import numpy as np
     >>>
-<<<<<<< HEAD
-    >>> if __name__ == "__main__":
-=======
     >>>
     >>> if __name__ == '__main__':
->>>>>>> fca7e62a
     >>>     x = ds.random_array((100, 100), block_size=(25, 25))
     >>>     mean = ds.apply_along_axis(np.mean, 0, x)
     >>>     print(mean.collect())
