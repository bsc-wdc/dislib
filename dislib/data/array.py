--- conflicted
+++ resolved
@@ -42,14 +42,9 @@
         row = [x[i: i + bn, j: j + bm] for j in range(0, x.shape[1], bm)]
         blocks.append(row)
 
-<<<<<<< HEAD
     sparse = issparse(x)
     arr = Array(blocks=blocks, top_left_shape=blocks_shape,
-                   reg_shape=blocks_shape, shape=x.shape, sparse=sparse)
-=======
-    darray = Array(blocks=blocks, blocks_shape=blocks_shape, shape=x.shape,
-                   sparse=sparse)
->>>>>>> ccaf1acd
+                reg_shape=blocks_shape, shape=x.shape, sparse=sparse)
 
     return arr
 
@@ -65,11 +60,7 @@
     shape : tuple of two ints
         Shape of the output ds-array.
     blocks_shape : tuple of two ints
-<<<<<<< HEAD
-        Shape of the blocks for the output ds-array.
-=======
         Size of the ds-array blocks.
->>>>>>> ccaf1acd
     random_state : int or RandomState, optional (default=None)
         Seed or numpy.random.RandomState instance to generate the random
         numbers.
@@ -84,33 +75,14 @@
 
     r_state = check_random_state(random_state)
 
-<<<<<<< HEAD
-    seed = None
-    blocks_shape = (int(np.ceil(shape[0] / blocks_shape[0])),
-                    int(np.ceil(shape[1] / blocks_shape[1])))
-=======
     n_blocks = (int(np.ceil(shape[0] / blocks_shape[0])),
                 int(np.ceil(shape[1] / blocks_shape[1])))
->>>>>>> ccaf1acd
 
     blocks = list()
 
     for row_idx in range(n_blocks[0]):
         blocks.append(list())
 
-<<<<<<< HEAD
-        for col_idx in range(blocks_shape[1]):
-            b_size0, b_size1 = blocks_shape
-
-            if row_idx == blocks_shape[0] - 1:
-                b_size0 = shape[0] - (blocks_shape[0] - 1) * blocks_shape[0]
-
-            if col_idx == blocks_shape[1] - 1:
-                b_size1 = shape[1] - (blocks_shape[1] - 1) * blocks_shape[1]
-
-            if r_state is not None:
-                seed = r_state.randint(np.iinfo(np.int32).max)
-=======
         for col_idx in range(n_blocks[1]):
             b_size0, b_size1 = blocks_shape
 
@@ -119,17 +91,12 @@
 
             if col_idx == n_blocks[1] - 1:
                 b_size1 = shape[1] - (n_blocks[1] - 1) * blocks_shape[1]
->>>>>>> ccaf1acd
 
             seed = r_state.randint(np.iinfo(np.int32).max)
             blocks[-1].append(_random_block((b_size0, b_size1), seed))
 
-<<<<<<< HEAD
     return Array(blocks, top_left_shape=blocks_shape, reg_shape=blocks_shape,
                  shape=shape, sparse=False)
-=======
-    return Array(blocks, blocks_shape, shape, False)
->>>>>>> ccaf1acd
 
 
 def apply_along_axis(func, axis, x, *args, **kwargs):
