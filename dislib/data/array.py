import operator
from collections import defaultdict, deque
from math import ceil
import dislib
import numpy as np
from pycompss.api.api import compss_wait_on, compss_delete_object
from pycompss.api.constraint import constraint
from pycompss.api.parameter import Type, COLLECTION_IN, Depth, \
    COLLECTION_OUT, INOUT
from pycompss.api.task import task
from scipy import sparse as sp
from scipy.sparse import issparse, csr_matrix
from sklearn.utils import check_random_state
import math
<<<<<<< HEAD
=======

>>>>>>> dbfa4e17

class Array(object):
    """ A distributed 2-dimensional array divided in blocks.

    Normally, this class should not be instantiated directly, but created
    using one of the array creation routines provided.

    Apart from the different methods provided, this class also supports
    the following types of indexing:

        - ``A[i]`` : returns a single row
        - ``A[i, j]`` : returns a single element
        - ``A[i:j]`` : returns a set of rows (with ``i`` and ``j`` optional)
        - ``A[:, i:j]`` : returns a set of columns (with ``i`` and ``j``
          optional)
        - ``A[[i,j,k]]`` : returns a set of non-consecutive rows. Rows are
        returned ordered by their index in the input array.
        - ``A[:, [i,j,k]]`` : returns a set of non-consecutive columns.
        Columns are returned ordered by their index in the input array.
        - ``A[i:j, k:m]`` : returns a set of elements (with ``i``, ``j``,
          ``k``, and ``m`` optional)

    Parameters
    ----------
    blocks : list
        List of lists of nd-array or spmatrix.
    top_left_shape : tuple
        A single tuple indicating the shape of the top-left block.
    reg_shape : tuple
        A single tuple indicating the shape of the regular block.
    shape : tuple (int, int)
        Total number of elements in the array.
    sparse : boolean, optional (default=False)
        Whether this array stores sparse data.
    delete : boolean, optional (default=True)
        Whether to call compss_delete_object on the blocks when the garbage
        collector deletes this ds-array.

    Attributes
    ----------
    shape : tuple (int, int)
        Total number of elements in the array.
    """

    def __init__(self, blocks, top_left_shape, reg_shape, shape, sparse,
                 delete=True):
        self._validate_blocks(blocks)

        self._blocks = blocks
        self._top_left_shape = top_left_shape
        self._reg_shape = reg_shape

        self._n_blocks = (len(blocks), len(blocks[0]))
        self._shape = shape
        self._sparse = sparse

        self._delete = delete

    def __del__(self):
        if self._delete:
            [compss_delete_object(b) for r_block in self._blocks for b in
             r_block]

    def __str__(self):
        return "ds-array(blocks=(...), top_left_shape=%r, reg_shape=%r, " \
               "shape=%r, sparse=%r)" % (
                   self._top_left_shape, self._reg_shape, self.shape,
                   self._sparse)

    def __repr__(self):
        return "ds-array(blocks=(...), top_left_shape=%r, reg_shape=%r, " \
               "shape=%r, sparse=%r)" % (
                   self._top_left_shape, self._reg_shape, self.shape,
                   self._sparse)

    def __matmul__(self, x):
        if self.shape[1] != x.shape[0]:
            raise ValueError(
                "Cannot multiply ds-arrays of shapes %r and %r" % (
                    self.shape, x.shape))

        if self._n_blocks[1] != x._n_blocks[0] or \
                self._reg_shape[1] != x._reg_shape[0] or \
                self._top_left_shape[1] != x._top_left_shape[0]:
            raise ValueError("Cannot multiply ds-arrays with incompatible "
                             "number of blocks or different block shapes.")

        if self._sparse != x._sparse:
            raise ValueError("Cannot multiply sparse and dense ds-arrays.")

        n_blocks = (self._n_blocks[0], x._n_blocks[1])
        blocks = Array._get_out_blocks(n_blocks)

        for i in range(n_blocks[0]):
            for j in range(n_blocks[1]):
                hblock = self._blocks[i]
                vblock = [x._blocks[k][j] for k in range(len(x._blocks))]

                blocks[i][j] = _multiply_block_groups(hblock, vblock)

        shape = (self.shape[0], x.shape[1])
        tl_shape = (self._top_left_shape[0], x._top_left_shape[1])
        reg_shape = (self._reg_shape[0], x._reg_shape[1])

        return Array(blocks=blocks, top_left_shape=tl_shape,
                     reg_shape=reg_shape, shape=shape, sparse=self._sparse)

    def __getitem__(self, arg):

        # return a single row
        if isinstance(arg, int):
            return self._get_by_lst_rows(rows=[arg])

        # list of indices for rows
        elif isinstance(arg, list) or isinstance(arg, np.ndarray):
            return self._get_by_lst_rows(rows=arg)

        # slicing only rows
        elif isinstance(arg, slice):
            return self._get_slice(rows=arg, cols=slice(None, None))

        # we have indices for both dimensions
        if not isinstance(arg, tuple):
            raise IndexError("Invalid indexing information: %s" % arg)

        rows, cols = arg  # unpack 2-arguments

        # returning a single element
        if isinstance(rows, int) and isinstance(cols, int):
            return self._get_single_element(i=rows, j=cols)

        # all rows (slice : for rows) and list of indices for columns
        elif isinstance(rows, slice) and \
                (isinstance(cols, list) or isinstance(cols, np.ndarray)):
            return self._get_by_lst_cols(cols=cols)

        # slicing both dimensions
        elif isinstance(rows, slice) and isinstance(cols, slice):
            return self._get_slice(rows, cols)

        elif isinstance(rows, slice) and isinstance(cols, int):
            raise NotImplementedError("Single column indexing not supported.")

        raise IndexError("Invalid indexing information: %s" % str(arg))

    def __setitem__(self, key, value):
        if isinstance(key, tuple) and all(isinstance(v, int) for v in key):
            if np.isscalar(value):
                if key[0] >= self.shape[0] or key[1] >= self.shape[1] or \
                        key[0] < 0 or key[1] < 0:
                    raise IndexError("Index %r is out of bounds for ds-array "
                                     "with shape %r." % (key, self.shape))

                bi, bj = self._get_containing_block(*key)
                vi, vj = self._coords_in_block(bi, bj, *key)

                _set_value(self._blocks[bi][bj], vi, vj, value)
            else:
                raise ValueError("Scalar value is required when "
                                 "indexing by two integers.")
        elif isinstance(key, tuple) and isinstance(key[0], slice)\
                and isinstance(key[1], int):
            rows, cols = key
            r_start, r_stop = rows.start, rows.stop
            r_start = 0 if r_start is None else r_start
            r_stop = self.shape[0] if r_stop is None else r_stop

            if r_stop - r_start != value.shape[0]:
                raise IndexError("Incorrect shape of the "
                                 f"given array: {value.shape}")

            dims = len(value.shape)

            if dims == 2 and value.shape[1] != 1:
                raise IndexError("A column vector is required"
                                 "for setting a column.")

            if dims > 2:
                raise IndexError("Arrays of dimensions > 2 are not accepted.")

            if dims == 1:
                value = value.reshape((value.shape[0], 1))

            self._set_column((r_start, r_stop), cols, value)
        else:
            raise NotImplementedError(
                f"Provided indexing by {type(key)} is not implemented."
            )

    def __pow__(self, power, modulo=None):
        if not np.isscalar(power):
            raise NotImplementedError("Power is only supported for scalars")
        return _apply_elementwise(Array._power, self, power)

    def __sub__(self, other):
        if self.shape[1] != other.shape[1] or other.shape[0] != 1:
            raise NotImplementedError("Subtraction not implemented for the "
                                      "given objects")

        # matrix - vector
        blocks = []

        for hblock in self._iterator("rows"):
            out_blocks = [object() for _ in range(hblock._n_blocks[1])]
            _combine_blocks(hblock._blocks, other._blocks,
                            Array._subtract, out_blocks)
            blocks.append(out_blocks)

        return Array(blocks, self._top_left_shape, self._reg_shape,
                     self.shape, self._sparse)

    def __isub__(self, other):
        if self.shape[1] != other.shape[1] or (other.shape[0] != 1 and
                                               (other.shape[0] != self.shape[0]
                                               or other._reg_shape[0] !=
                                               self._reg_shape[0])):
            raise NotImplementedError("Reverse subtraction not "
                                      "implemented for the "
                                      "given objects")

        if other.shape[0] == self.shape[0] and other._reg_shape[0]\
                == self._reg_shape[0]:
            if other.shape[0] == self.shape[0] and \
                    other._reg_shape[0] == self._reg_shape[0]:
                if self._reg_shape[1] != other._reg_shape[1]:
                    raise ValueError("incorrect block sizes for the requested "
                                     f"subtraction ("
                                     f"{self._reg_shape[0]}"", "
                                     f"{self._reg_shape[1]} !="
                                     f"{other._reg_shape[0]}"", "
                                     f"{other._reg_shape[1]})")

                if self._top_left_shape != other._top_left_shape:
                    raise ValueError("Incompatible block sizes of the "
                                     "top left block of the matrices"
                                     "b._top_left_shape != b._top_left_shape")
            # matrix - matrix
            blocks = []

            for hblock, others in zip(self._iterator("rows"),
                                      other._iterator("rows")):
                out_blocks = [object() for _ in range(hblock._n_blocks[1])]
                _combine_blocks(hblock._blocks, others._blocks,
                                Array._subtract, out_blocks)
                blocks.append(out_blocks)
            compss_delete_object(self._blocks)
            self._blocks = blocks

            return self
        # matrix - vector
        blocks = []

        for hblock in self._iterator("rows"):
            out_blocks = [object() for _ in range(hblock._n_blocks[1])]
            _combine_blocks(hblock._blocks, other._blocks,
                            Array._subtract, out_blocks)
            blocks.append(out_blocks)

        compss_delete_object(self._blocks)
        self._blocks = blocks

        return self

    def __add__(self, other):
        if self.shape[1] != other.shape[1] or other.shape[0] != 1:
            raise NotImplementedError("Addition not implemented for the "
                                      "given objects")

        # matrix + vector
        blocks = []

        for hblock in self._iterator("rows"):
            out_blocks = [object() for _ in range(hblock._n_blocks[1])]
            _combine_blocks(hblock._blocks, other._blocks,
                            Array._add, out_blocks)
            blocks.append(out_blocks)

        return Array(blocks, self._top_left_shape, self._reg_shape,
                     self.shape, self._sparse)

    def __iadd__(self, other):
        if self.shape[1] != other.shape[1] or (other.shape[0] != 1 and
                                               (other.shape[0] != self.shape[0]
                                               or other._reg_shape[0] !=
                                               self._reg_shape[0])):
            raise NotImplementedError("Self addition not implemented for the "
                                      "given objects")

        if other.shape[0] == self.shape[0] and \
                other._reg_shape[0] == self._reg_shape[0]:
            if self._reg_shape[1] != other._reg_shape[1]:
                raise ValueError("incorrect block sizes for the requested "
                                 f"addition ("
                                 f"{self._reg_shape[0]}"", "
                                 f"{self._reg_shape[1]} !="
                                 f"{other._reg_shape[0]}"", "
                                 f"{other._reg_shape[1]})")

            if self._top_left_shape != other._top_left_shape:
                raise ValueError("Incompatible block sizes of the "
                                 "top left block of the matrices"
                                 "b._top_left_shape != b._top_left_shape")
            # matrix + matrix
            blocks = []

            for hblock, others in zip(self._iterator("rows"),
                                      other._iterator("rows")):
                out_blocks = [object() for _ in range(hblock._n_blocks[1])]
                _combine_blocks(hblock._blocks, others._blocks,
                                Array._add, out_blocks)
                blocks.append(out_blocks)
            compss_delete_object(self._blocks)
            self._blocks = blocks

            return self
        # matrix + vector
        blocks = []

        for hblock in self._iterator("rows"):
            out_blocks = [object() for _ in range(hblock._n_blocks[1])]
            _combine_blocks(hblock._blocks, other._blocks,
                            Array._add, out_blocks)
            blocks.append(out_blocks)
        compss_delete_object(self._blocks)
        self._blocks = blocks

        return self

    def __truediv__(self, other):
        if not np.isscalar(other):
            raise NotImplementedError("Non scalar division not supported")

        return _apply_elementwise(operator.truediv, self, other)

    def __mul__(self, other):
        if self.shape[1] != other.shape[1] or other.shape[0] != 1:
            raise NotImplementedError("Multiplication not implemented for the "
                                      "given arrays")

        # matrix * vector
        blocks = []

        for hblock in self._iterator("rows"):
            out_blocks = [object() for _ in range(hblock._n_blocks[1])]
            _combine_blocks(hblock._blocks, other._blocks,
                            operator.mul, out_blocks)
            blocks.append(out_blocks)

        return Array(blocks, self._top_left_shape, self._reg_shape,
                     self.shape, self._sparse)

    @property
    def shape(self):
        """
        Total shape of the ds-array
        """
        return self._shape

    @property
    def T(self):
        """ Returns the transpose of this ds-array """
        return self.transpose()

    @staticmethod
    def _subtract(a, b):
        sparse = issparse(a)

        # needed because subtract with scipy.sparse does not support
        # broadcasting
        if sparse:
            a = a.toarray()
        if issparse(b):
            b = b.toarray()

        if sparse:
            return csr_matrix(a - b)
        else:
            return a - b

    @staticmethod
    def _add(a, b):
        sparse = issparse(a)

        # needed because subtract with scipy.sparse does not support
        # broadcasting
        if sparse:
            a = a.toarray()
        if issparse(b):
            b = b.toarray()

        if sparse:
            return csr_matrix(a + b)
        else:
            return a + b

    @staticmethod
    def _power(x_np, power):
        if issparse(x_np):
            return sp.csr_matrix.power(x_np, power)
        else:
            return x_np ** power

    @staticmethod
    def _validate_blocks(blocks):
        if len(blocks) == 0 or len(blocks[0]) == 0:
            raise AttributeError('Blocks must a list of lists, with at least'
                                 ' an empty numpy/scipy matrix.')
        row_length = len(blocks[0])
        for i in range(1, len(blocks)):
            if len(blocks[i]) != row_length:
                raise AttributeError(
                    'All rows must contain the same number of blocks.')

    @staticmethod
    def _merge_blocks(blocks):
        """
        Helper function that merges the _blocks attribute of a ds-array into
        a single ndarray / sparse matrix.
        """
        sparse = None
        b0 = blocks[0][0]
        if sparse is None:
            sparse = issparse(b0)

        if sparse:
            ret = sp.bmat(blocks, format=b0.getformat(), dtype=b0.dtype)
        else:
            ret = np.block(blocks)

        return ret

    @staticmethod
    def _get_out_blocks(n_blocks):
        """
        Helper function that builds empty lists of lists to be filled as
        parameter of type COLLECTION_OUT
        """
        return [[object() for _ in range(n_blocks[1])]
                for _ in range(n_blocks[0])]

    @staticmethod
    def _get_block_shape_static(i, j, x):
        reg_blocks = (max(0, x._n_blocks[0] - 2),
                      max(0, x._n_blocks[1] - 2))
        remain_shape = (x.shape[0] - x._top_left_shape[0] -
                        reg_blocks[0] * x._reg_shape[0],
                        x.shape[1] - x._top_left_shape[1] -
                        reg_blocks[1] * x._reg_shape[1])

        if i == 0:
            shape0 = x._top_left_shape[0]
        elif i < x._n_blocks[0] - 1:
            shape0 = x._reg_shape[0]
        else:
            shape0 = remain_shape[0]

        if j == 0:
            shape1 = x._top_left_shape[1]
        elif j < x._n_blocks[1] - 1:
            shape1 = x._reg_shape[1]
        else:
            shape1 = remain_shape[1]

        return (shape0, shape1)

    @staticmethod
    def _rechunk(blocks, shape, block_size, shape_f, *args, **kwargs):
        """ Re-partitions a set of blocks into a new ds-array of the given
        block size.

        shape_f is a function that returns the shape of the (i,j) block. It
        has to take at least two indices as arguments. This function is
        needed to rechunk an irregular set of blocks such as in the ds.kron
        operation, where the shape of a block is not trivial to compute.
        """
        if shape[0] < block_size[0] or shape[1] < block_size[1]:
            raise ValueError("Block size is greater than the array")

        cur_element = [0, 0]
        tl_shape = list(block_size)
        n_blocks = (ceil(shape[0] / block_size[0]),
                    ceil(shape[1] / block_size[1]))
        tmp_blocks = [[[] for _ in range(n_blocks[1])] for _ in
                      range(n_blocks[0])]

        # iterate over each block, split it if necessary, and place each
        # part into a new list of blocks to form the output blocks later
        for i in range(len(blocks)):
            cur_element[1] = 0
            tl_shape[1] = block_size[1]

            for j in range(len(blocks[i])):
                bshape = shape_f(i, j, *args, **kwargs)

                out_n_blocks = (ceil((bshape[0] - tl_shape[0]) /
                                     block_size[0]) + 1,
                                ceil((bshape[1] - tl_shape[1]) /
                                     block_size[1]) + 1)

                out_blocks = Array._get_out_blocks(out_n_blocks)

                _split_block(blocks[i][j], list(tl_shape), block_size,
                             out_blocks)

                cur_block = (int(cur_element[0] / block_size[0]),
                             int(cur_element[1] / block_size[1]))

                # distribute each part of the original block into the
                # corresponding new blocks. cur_block keeps track of the new
                # block that we are generating, but some parts of the
                # original block might go to neighbouring new blocks
                for m in range(len(out_blocks)):
                    for n in range(len(out_blocks[m])):
                        bi = cur_block[0] + m
                        bj = cur_block[1] + n
                        tmp_blocks[bi][bj].append(out_blocks[m][n])

                tl_shape[1] = block_size[1] - ((bshape[1] - tl_shape[1])
                                               % block_size[1])
                cur_element[1] += bshape[1]

            tl_shape[0] = block_size[0] - ((bshape[0] - tl_shape[0]) %
                                           block_size[0])
            cur_element[0] += bshape[0]

        final_blocks = Array._get_out_blocks(n_blocks)
        irr_shape = (shape[0] - (n_blocks[0] - 1) * block_size[0],
                     shape[1] - (n_blocks[1] - 1) * block_size[1])

        # merges the different parts of each original block into new blocks
        # of the given block size
        for i in range(n_blocks[0]):
            bs0 = block_size[0] if i < n_blocks[0] - 1 else irr_shape[0]

            for j in range(n_blocks[1]):
                bs1 = block_size[1] if j < n_blocks[1] - 1 else irr_shape[1]

                # if there is more than one part, merge them, otherwise the
                # block is already of the wanted block size
                if len(tmp_blocks[i][j]) > 1:
                    final_blocks[i][j] = _assemble_blocks(tmp_blocks[i][j],
                                                          (bs0, bs1))
                    [compss_delete_object(block) for block in tmp_blocks[i][j]]
                else:
                    final_blocks[i][j] = tmp_blocks[i][j][0]

        return Array(final_blocks, block_size, block_size, shape, False)

    def _is_regular(self):
        return self._reg_shape == self._top_left_shape

    def _get_row_shape(self, row_idx):
        if row_idx == 0:
            return self._top_left_shape[0], self.shape[1]

        if row_idx < self._n_blocks[0] - 1:
            return self._reg_shape[0], self.shape[1]

        # this is the last chunk of rows, number of rows might be smaller
        reg_blocks = self._n_blocks[0] - 2
        if reg_blocks < 0:
            reg_blocks = 0

        n_r = \
            self.shape[0] - self._top_left_shape[0] - reg_blocks * \
            self._reg_shape[0]
        return n_r, self.shape[1]

    def _get_col_shape(self, col_idx):
        if col_idx == 0:
            return self.shape[0], self._top_left_shape[1]

        if col_idx < self._n_blocks[1] - 1:
            return self.shape[0], self._reg_shape[1]

        # this is the last chunk of cols, number of cols might be smaller
        reg_blocks = self._n_blocks[1] - 2
        if reg_blocks < 0:
            reg_blocks = 0
        n_c = \
            self.shape[1] - self._top_left_shape[1] - \
            reg_blocks * self._reg_shape[1]
        return self.shape[0], n_c

    def _get_block_shape(self, i, j):
        return Array._get_block_shape_static(i, j, self)

    def _get_row_block(self, i):
        row_shape = self._get_row_shape(i)
        return Array(blocks=[self._blocks[i]],
                     top_left_shape=(row_shape[0], self._top_left_shape[1]),
                     reg_shape=self._reg_shape, shape=row_shape,
                     sparse=self._sparse, delete=False)

    def _get_col_block(self, i):
        col_shape = self._get_col_shape(i)
        col_blocks = [[self._blocks[j][i]] for j in range(self._n_blocks[0])]
        return Array(blocks=col_blocks,
                     top_left_shape=(self._top_left_shape[0], col_shape[1]),
                     reg_shape=self._reg_shape, shape=col_shape,
                     sparse=self._sparse, delete=False)

    def _iterator(self, axis=0):
        # iterate through rows
        if axis == 0 or axis == 'rows':
            for i in range(self._n_blocks[0]):
                yield self._get_row_block(i)
        # iterate through columns
        elif axis == 1 or axis == 'columns':
            for j in range(self._n_blocks[1]):
                yield self._get_col_block(j)
        else:
            raise Exception(
                "Axis must be [0|'rows'] or [1|'columns']. Got: %s" % axis)

    def _get_containing_block(self, i, j):
        """
        Returns the indices of the block containing coordinate (i, j)
        """
        bi0, bj0 = self._top_left_shape
        bn, bm = self._reg_shape

        # If first block is irregular, we need to add an offset to compute the
        # containing block indices
        offset_i, offset_j = bn - bi0, bm - bj0

        block_i = (i + offset_i) // bn
        block_j = (j + offset_j) // bm

        # if blocks are out of bounds, assume the element belongs to last block
        if block_i >= self._n_blocks[0]:
            block_i = self._n_blocks[0] - 1

        if block_j >= self._n_blocks[1]:
            block_j = self._n_blocks[1] - 1

        return block_i, block_j

    def _set_column(self, i: tuple, j: int, value_array):
        """
        Sets rows of a particular column of the whole array
        """
        k = i[0]
        array_offset = 0
        j_block = None
        while k < i[1]:
            row, col = self._get_containing_block(k, j)
            add_offset = min(i[1], self._top_left_shape[0]) - i[0] \
                if row == 0 \
                else min(
                i[1], self._top_left_shape[0] + row * self._reg_shape[0]) - k

            block_row_start = i[0] if row == 0 else\
                (k - self._top_left_shape[0]) % self._reg_shape[0]

            if j_block is None:
                j_block = min(j, self._top_left_shape[1]) if col == 0 \
                    else (j - self._top_left_shape[1]) % self._reg_shape[1]

            _block_set_slice(
                self._blocks[row][col],
                (block_row_start, block_row_start + add_offset),
                (j_block, j_block + 1),
                value_array[array_offset:array_offset+add_offset]
            )
            k += add_offset
            array_offset += add_offset

    def _coords_in_block(self, block_i, block_j, i, j):
        """
        Return the conversion of the coords (i, j) in ds-array space to
        coordinates in the given block (block_i, block_j) space.
        """
        local_i, local_j = i, j

        if block_i > 0:
            reg_blocks = (block_i - 1) if (block_i - 1) >= 0 else 0
            local_i = \
                i - self._top_left_shape[0] - \
                reg_blocks * self._reg_shape[0]

        if block_j > 0:
            reg_blocks = (block_j - 1) if (block_j - 1) >= 0 else 0
            local_j = \
                j - self._top_left_shape[1] - \
                reg_blocks * self._reg_shape[1]

        return local_i, local_j

    def _get_single_element(self, i, j):
        """
        Return the element in (i, j) as a ds-array with a single element.
        """
        # we are returning a single element
        if i > self.shape[0] or j > self.shape[1]:
            raise IndexError("Shape is ", self.shape)

        bi, bj = self._get_containing_block(i, j)
        local_i, local_j = self._coords_in_block(bi, bj, i, j)
        block = self._blocks[bi][bj]

        # returns an list containing a single element
        element = _get_item(local_i, local_j, block)

        return Array(blocks=[[element]], top_left_shape=(1, 1),
                     reg_shape=(1, 1), shape=(1, 1), sparse=False)

    def _get_slice(self, rows, cols):
        """
         Returns a slice of the ds-array defined by the slices rows / cols.
         Only steps (as defined by slice.step) with value 1 can be used.
         """
        if (rows.step is not None and rows.step != 1) or \
                (cols.step is not None and cols.step != 1):
            raise NotImplementedError("Variable steps not supported, contact"
                                      " the dislib team or open an issue "
                                      "in github.")

        # rows and cols are read-only
        r_start, r_stop = rows.start, rows.stop
        c_start, c_stop = cols.start, cols.stop

        if r_start is None:
            r_start = 0
        if c_start is None:
            c_start = 0

        if r_stop is None or r_stop > self.shape[0]:
            r_stop = self.shape[0]
        if c_stop is None or c_stop > self.shape[1]:
            c_stop = self.shape[1]

        if r_start < 0 or r_stop < 0 or c_start < 0 or c_stop < 0:
            raise NotImplementedError("Negative indexes not supported, contact"
                                      " the dislib team or open an issue "
                                      "in github.")

        n_rows = r_stop - r_start
        n_cols = c_stop - c_start

        # If the slice is empty (no rows or no columns), return a ds-array with
        # a single empty block. This empty block is required by the Array
        # constructor.
        if n_rows <= 0 or n_cols <= 0:
            n_rows = max(0, n_rows)
            n_cols = max(0, n_cols)
            if self._sparse:
                empty_block = csr_matrix((0, 0))
            else:
                empty_block = np.empty((0, 0))
            res = Array(blocks=[[empty_block]], top_left_shape=self._reg_shape,
                        reg_shape=self._reg_shape, shape=(n_rows, n_cols),
                        sparse=self._sparse)
            return res

        # get the coordinates of top-left and bot-right corners
        i_0, j_0 = self._get_containing_block(r_start, c_start)
        i_n, j_n = self._get_containing_block(r_stop - 1, c_stop - 1)

        # Number of blocks to be returned
        n_blocks = i_n - i_0 + 1
        m_blocks = j_n - j_0 + 1

        out_blocks = self._get_out_blocks((n_blocks, m_blocks))

        i_indices = range(i_0, i_n + 1)
        j_indices = range(j_0, j_n + 1)

        for out_i, i in enumerate(i_indices):
            for out_j, j in enumerate(j_indices):

                top, left, bot, right = None, None, None, None
                if out_i == 0:
                    top, _ = self._coords_in_block(i_0, j_0, r_start, c_start)
                if out_i == len(i_indices) - 1:
                    bot, _ = self._coords_in_block(i_n, j_n, r_stop, c_stop)
                if out_j == 0:
                    _, left = self._coords_in_block(i_0, j_0, r_start, c_start)
                if out_j == len(j_indices) - 1:
                    _, right = self._coords_in_block(i_n, j_n, r_stop, c_stop)

                boundaries = (top, left, bot, right)
                fb = _filter_block(block=self._blocks[i][j],
                                   boundaries=boundaries)
                out_blocks[out_i][out_j] = fb

        # The shape of the top left block of the sliced array depends on the
        # slice. To compute it, we need the shape of the block of
        # the original array where the sliced array starts. This block can
        # be regular or irregular (i.e., the block is on the edges).
        b0, b1 = self._reg_shape

        if i_0 == 0:
            # block is at the top
            b0 = self._top_left_shape[0]
        elif i_0 == self._n_blocks[0] - 1:
            # block is at the bottom (can be regular or irregular)
            b0 = (self.shape[0] - self._top_left_shape[0]) % self._reg_shape[0]

            if b0 == 0:
                b0 = self._reg_shape[0]

        if j_0 == 0:
            # block is leftmost
            b1 = self._top_left_shape[1]
        elif j_0 == self._n_blocks[1] - 1:
            # block is rightmost (can be regular or irregular)
            b1 = (self.shape[1] - self._top_left_shape[1]) % self._reg_shape[1]

            if b1 == 0:
                b1 = self._reg_shape[1]

        block_shape = (b0, b1)

        top, left = self._coords_in_block(i_0, j_0, r_start, c_start)

        bi0 = min(n_rows, block_shape[0] - (top % block_shape[0]))
        bj0 = min(n_cols, block_shape[1] - (left % block_shape[1]))

        # Regular blocks shape is the same
        bn, bm = self._reg_shape

        out_shape = n_rows, n_cols

        res = Array(blocks=out_blocks, top_left_shape=(bi0, bj0),
                    reg_shape=(bn, bm), shape=out_shape,
                    sparse=self._sparse, delete=False)
        return res

    def _get_by_lst_rows(self, rows):
        """
         Returns a slice of the ds-array defined by the lists of indices in
         rows.
        """

        # create dict where each key contains the adjusted row indices for that
        # block of rows
        adj_row_idxs = defaultdict(list)
        for row_idx in rows:
            containing_block = self._get_containing_block(row_idx, 0)[0]
            adj_idx = self._coords_in_block(containing_block, 0, row_idx, 0)[0]
            adj_row_idxs[containing_block].append(adj_idx)

        row_blocks = []
        total_rows = 0
        for rowblock_idx, row in enumerate(self._iterator(axis='rows')):
            # create an empty list for the filtered row (single depth)
            rows_in_block = len(adj_row_idxs[rowblock_idx])
            total_rows += rows_in_block
            # only launch the task if we are selecting rows from that block
            if rows_in_block > 0:
                row_block = _filter_rows(blocks=row._blocks,
                                         rows=adj_row_idxs[rowblock_idx])
                row_blocks.append((rows_in_block, [row_block]))

        # now we need to merge the rowblocks until they have as much rows as
        # self._reg_shape[0] (i.e. number of rows per block)
        n_rows = 0
        to_merge = []
        final_blocks = []
        skip = 0

        for rows_in_block, row in row_blocks:
            to_merge.append(row)
            n_rows += rows_in_block
            # enough rows to merge into a row_block
            if n_rows >= self._reg_shape[0]:
                n_blocks = ceil(self.shape[1] / self._reg_shape[1])
                out_blocks = [object() for _ in range(n_blocks)]
                _merge_rows(to_merge, out_blocks, self._reg_shape, skip)
                final_blocks.append(out_blocks)

                # if we didn't take all rows, we keep the last block and
                # remember to skip the rows that have been merged
                if n_rows > self._reg_shape[0]:
                    to_merge = [row]
                    n_rows = n_rows - self._reg_shape[0]
                    skip = rows_in_block - n_rows
                else:
                    to_merge = []
                    n_rows = 0
                    skip = 0

        if n_rows > 0:
            n_blocks = ceil(self.shape[1] / self._reg_shape[1])
            out_blocks = [object() for _ in range(n_blocks)]
            _merge_rows(to_merge, out_blocks, self._reg_shape, skip)
            final_blocks.append(out_blocks)

        top_left_shape = (min(total_rows, self._reg_shape[0]),
                          self._reg_shape[1])

        return Array(blocks=final_blocks, top_left_shape=top_left_shape,
                     reg_shape=self._reg_shape,
                     shape=(len(rows), self._shape[1]), sparse=self._sparse)

    def _get_by_lst_cols(self, cols):
        """
         Returns a slice of the ds-array defined by the lists of indices in
          cols.
         """

        # create dict where each key contains the adjusted row indices for that
        # block of rows
        adj_col_idxs = defaultdict(list)
        for col_idx in cols:
            containing_block = self._get_containing_block(0, col_idx)[1]
            adj_idx = self._coords_in_block(0, containing_block, 0, col_idx)[1]
            adj_col_idxs[containing_block].append(adj_idx)

        col_blocks = []
        total_cols = 0
        for colblock_idx, col in enumerate(self._iterator(axis='columns')):
            # create an empty list for the filtered row (single depth)
            cols_in_block = len(adj_col_idxs[colblock_idx])
            total_cols += cols_in_block
            # only launch the task if we are selecting rows from that block
            if cols_in_block > 0:
                col_block = _filter_cols(blocks=col._blocks,
                                         cols=adj_col_idxs[colblock_idx])
                col_blocks.append((cols_in_block, col_block))

        # now we need to merge the rowblocks until they have as much rows as
        # self._reg_shape[0] (i.e. number of rows per block)
        n_cols = 0
        to_merge = []
        final_blocks = []
        skip = 0

        for cols_in_block, col in col_blocks:
            to_merge.append(col)
            n_cols += cols_in_block
            # enough cols to merge into a col_block
            if n_cols >= self._reg_shape[1]:
                n_blocks = ceil(self.shape[0] / self._reg_shape[0])
                out_blocks = [object() for _ in range(n_blocks)]
                _merge_cols([to_merge], out_blocks, self._reg_shape, skip)
                final_blocks.append(out_blocks)

                # if we didn't take all cols, we keep the last block and
                # remember to skip the cols that have been merged
                if n_cols > self._reg_shape[1]:
                    to_merge = [col]
                    n_cols = n_cols - self._reg_shape[1]
                    skip = cols_in_block - n_cols
                else:
                    to_merge = []
                    n_cols = 0
                    skip = 0

        if n_cols > 0:
            n_blocks = ceil(self.shape[0] / self._reg_shape[0])
            out_blocks = [object() for _ in range(n_blocks)]
            _merge_cols([to_merge], out_blocks, self._reg_shape, skip)
            final_blocks.append(out_blocks)

        # list are in col-order transpose them for the correct ordering
        final_blocks = list(map(list, zip(*final_blocks)))

        top_left_shape = (self._reg_shape[0],
                          min(total_cols, self._reg_shape[1]))

        return Array(blocks=final_blocks, top_left_shape=top_left_shape,
                     reg_shape=self._reg_shape,
                     shape=(self._shape[0], len(cols)), sparse=self._sparse)

    def transpose(self, mode='rows'):
        """
        Returns the transpose of the ds-array following the method indicated by
        mode. 'All' uses a single task to transpose all the blocks (slow with
        high number of blocks). 'rows' and 'columns' transpose each block of
        rows or columns independently (i.e. a task per row/col block).

        Parameters
        ----------
        mode : string, optional (default=rows)
            Array of samples.

        Returns
        -------
        dsarray : ds-array
            A transposed ds-array.
        """
        if mode == 'all':
            n, m = self._n_blocks[0], self._n_blocks[1]
            out_blocks = self._get_out_blocks((n, m))
            _transpose(self._blocks, out_blocks)
        elif mode == 'rows':
            out_blocks = []
            for r in self._iterator(axis=0):
                _blocks = self._get_out_blocks(r._n_blocks)

                _transpose(r._blocks, _blocks)

                out_blocks.append(_blocks[0])
        elif mode == 'columns':
            out_blocks = [[] for _ in range(self._n_blocks[0])]
            for i, c in enumerate(self._iterator(axis=1)):
                _blocks = self._get_out_blocks(c._n_blocks)

                _transpose(c._blocks, _blocks)

                for i2 in range(len(_blocks)):
                    out_blocks[i2].append(_blocks[i2][0])
        else:
            raise Exception(
                "Unknown transpose mode '%s'. Options are: [all|rows|columns]"
                % mode)

        blocks_t = list(map(list, zip(*out_blocks)))

        bi0, bj0 = self._top_left_shape[0], self._top_left_shape[1]
        bn, bm = self._reg_shape[0], self._reg_shape[1]

        new_shape = self.shape[1], self.shape[0]
        # notice blocks shapes are transposed
        return Array(blocks_t, top_left_shape=(bj0, bi0), reg_shape=(bm, bn),
                     shape=new_shape, sparse=self._sparse)

    def min(self, axis=0):
        """
        Returns the minimum along the given axis.

        Parameters
        ----------
        axis : int, optional (default=0)

        Returns
        -------
        min : ds-array
            Minimum along axis.
        """
        return apply_along_axis(np.min, axis, self)

    def max(self, axis=0):
        """
        Returns the maximum along the given axis.

        Parameters
        ----------
        axis : int, optional (default=0)

        Returns
        -------
        max : ds-array
            Maximum along axis.
        """
        return apply_along_axis(np.max, axis, self)

    def sum(self, axis=0):
        """
        Returns the sum along the given axis.

        Parameters
        ----------
        axis : int, optional (default=0)

        Returns
        -------
        sum : ds-array
            Sum along axis.
        """
        return apply_along_axis(np.sum, axis, self)

    def mean(self, axis=0):
        """
        Returns the mean along the given axis.

        Parameters
        ----------
        axis : int, optional (default=0)

        Returns
        -------
        mean : ds-array
            Mean along axis.
        """
        return apply_along_axis(np.mean, axis, self)

    def median(self, axis=0):
        """
        Returns the median along the given axis.

        Parameters
        ----------
        axis : int, optional (default=0)

        Returns
        -------
        median : ds-array
            Median along axis.

        Raises
        -------
        NotImplementedError
            If the ds-array is sparse.
        """
        if self._sparse:
            raise NotImplementedError("Cannot compute the median of sparse "
                                      "ds-arrays.")

        return apply_along_axis(np.median, axis, self)

    def norm(self, axis=0):
        """ Returns the Frobenius norm along an axis.

        Parameters
        ----------
        axis : int, optional (default=0)
            Specifies the axis of the array along which to compute the vector
            norms.

        Returns
        -------
        norm : ds-array
            Norm along axis.

        Raises
        -------
        NotImplementedError
            If the ds-array is sparse.
        """
        if self._sparse:
            raise NotImplementedError("Cannot compute the norm of sparse "
                                      "ds-arrays.")

        return apply_along_axis(np.linalg.norm, axis, self)

    def sqrt(self):
        """ Returns the element-wise square root of the elements in the
        ds-array

        Returns
        -------
        x : ds-array
        """
        return _apply_elementwise(np.sqrt, self)

    def conj(self):
        """ Returns the complex conjugate, element-wise.

        Returns
        -------
        x : ds-array
        """
        return _apply_elementwise(np.conj, self)

    def rechunk(self, block_size):
        """ Re-partitions the ds-array into blocks of the given block size.

        Parameters
        ----------
        block_size : tuple of two ints
            The desired block size.

        Returns
        -------
        x : ds-array
            Re-partitioned ds-array.
        """
        if self._sparse:
            raise NotImplementedError("Cannot rechunk a sparse ds-array.")

        return Array._rechunk(self._blocks, self.shape, block_size,
                              Array._get_block_shape_static, self)

    def copy(self):
        """ Creates a copy of this ds-array.

        Returns
        -------
        x_copy : ds-array
        """
        blocks = Array._get_out_blocks(self._n_blocks)

        for i in range(self._n_blocks[0]):
            for j in range(self._n_blocks[1]):
                blocks[i][j] = _copy_block(self._blocks[i][j])

        return Array(blocks, self._top_left_shape, self._reg_shape,
                     self.shape, self._sparse, self._delete)

    def collect(self, squeeze=True):
        """
        Collects the contents of this ds-array and returns the equivalent
        in-memory array that this ds-array represents. This method creates a
        synchronization point in the execution of the application.

        Warning: This method may fail if the ds-array does not fit in
        memory.

        Parameters
        ----------
        squeeze : boolean, optional (default=True)
            Whether to remove single-dimensional entries from the shape of
            the resulting ndarray.

        Returns
        -------
        array : nd-array or spmatrix
            The actual contents of the ds-array.
        """
        self._blocks = compss_wait_on(self._blocks)
        res = Array._merge_blocks(self._blocks)
        if not self._sparse and squeeze:
            res = np.squeeze(res)
        return res

    """
    Replaces the given block in a safe way.
    It removes the old version of data in COMPSs.

    Parameters
        ----------
        i : int
            First coordinate of the block to replace
        j : int
            Second coordinate of the block to replace
        new_block : object
            First coordinate of the block
    """
    def replace_block(self, i, j, new_block):
        ref = self._blocks[i][j]
        self._blocks[i][j] = new_block
        compss_delete_object(ref)


def array(x, block_size):
    """
    Loads data into a Distributed Array.

    Parameters
    ----------
    x : spmatrix or array-like, shape=(n_samples, n_features)
        Array of samples.
    block_size : (int, int)
        Block sizes in number of samples.

    Returns
    -------
    dsarray : ds-array
        A distributed representation of the data divided in blocks.
    """
    sparse = issparse(x)

    if sparse:
        x = csr_matrix(x, copy=True)
    else:
        x = np.array(x, copy=True)

    if len(x.shape) > 2:
        raise ValueError("Input data has more than 2 dimensions.")

    if len(x.shape) < 2:
        if block_size[0] == 1:
            x = x.reshape(1, -1)
        elif block_size[1] == 1:
            x = x.reshape(-1, 1)
        else:
            raise ValueError("Input array is one-dimensional but "
                             "block size is greater than 1.")

    if x.shape[0] < block_size[0] or x.shape[1] < block_size[1]:
        raise ValueError("Block size is greater than the array")

    bn, bm = block_size

    blocks = []
    for i in range(0, x.shape[0], bn):
        row = [x[i: i + bn, j: j + bm] for j in range(0, x.shape[1], bm)]
        blocks.append(row)

    sparse = issparse(x)
    arr = Array(blocks=blocks, top_left_shape=block_size,
                reg_shape=block_size, shape=x.shape, sparse=sparse)

    return arr


def _empty_array(shape, block_size):
    '''
    Returns an empty ds-array with the specified block_size and shape.
    Useful for constructing ds-arrays on some algorithms without the
    need of allocating memory for the blocks (as for example happens with
    the random_array operation).
    Parameters
    ----------
    shape : tuple of two ints
        Shape of the output ds-array.
    block_size : tuple of two ints
        Size of the ds-array blocks.
    Returns
    -------
    x : ds-array
        Distributed array with value None in the blocks.
    '''
    return Array(blocks=[[None] for _ in range(math.ceil(shape[0] /
                                                         block_size[0]))],
                 top_left_shape=block_size,
                 reg_shape=block_size, shape=shape, sparse=False)


def random_array(shape, block_size, random_state=None):
    """ Returns a distributed array of random floats in the open interval [0.0,
    1.0). Values are from the "continuous uniform" distribution over the
    stated interval.

    Parameters
    ----------
    shape : tuple of two ints
        Shape of the output ds-array.
    block_size : tuple of two ints
        Size of the ds-array blocks.
    random_state : int or RandomState, optional (default=None)
        Seed or numpy.random.RandomState instance to generate the random
        numbers.

    Returns
    -------
    x : ds-array
        Distributed array of random floats.
    """
    r_state = check_random_state(random_state)
    return _full(shape, block_size, False, _random_block_wrapper, r_state)


def identity(n, block_size, dtype=None):
    """ Returns the identity matrix.

    Parameters
    ----------
    n : int
        Size of the matrix.
    block_size : tuple of two ints
        Block size.
    dtype : data type, optional (default=None)
        The desired type of the ds-array. Defaults to float.

    Returns
    -------
    x : ds-array
        Identity matrix of shape n x n.

    Raises
    ------
    ValueError
        If block_size is greater than n.
    """
    return eye(n, n, block_size, dtype)


def eye(n, m, block_size, dtype=None):
    """ Returns a matrix filled with ones on the diagonal and zeros elsewhere.

    Parameters
    ----------
    n : int
        number of rows.
    m : int
        number of columns.
    block_size : tuple of two ints
        Block size.
    dtype : data type, optional (default=None)
        The desired type of the ds-array. Defaults to float.

    Returns
    -------
    x : ds-array
        Identity matrix of shape n x m.

    Raises
    ------
    ValueError
        If block_size is greater than n.
    """
    if n < block_size[0] or m < block_size[1]:
        raise ValueError("Block size is greater than the array")

    n_blocks = (int(ceil(n / block_size[0])), int(ceil(m / block_size[1])))
    blocks = list()

    for row_idx in range(n_blocks[0]):
        blocks.append(list())

        for col_idx in range(n_blocks[1]):
            b_size0, b_size1 = block_size

            if row_idx == n_blocks[0] - 1:
                b_size0 = n - (n_blocks[0] - 1) * block_size[0]

            if col_idx == n_blocks[1] - 1:
                b_size1 = m - (n_blocks[1] - 1) * block_size[1]

            block = _eye_block((b_size0, b_size1), n, m, block_size,
                               row_idx, col_idx, dtype)
            blocks[-1].append(block)

    return Array(blocks, top_left_shape=block_size, reg_shape=block_size,
                 shape=(n, m), sparse=False)


def zeros(shape, block_size, dtype=None):
    """ Returns a ds-array of given shape and block size, filled with zeros.

    Parameters
    ----------
    shape : tuple of two ints
        Shape of the output ds-array.
    block_size : tuple of two ints
        Size of the ds-array blocks.
    dtype : data type, optional (default=None)
        The desired type of the array. Defaults to float.

    Returns
    -------
    x : ds-array
        Distributed array filled with zeros.
    """
    return _full(shape, block_size, False, _full_block, 0, dtype)


def _empty_array(shape, block_size):
    '''
    Returns an empty ds-array with the specified block_size and shape.
    Useful for constructing ds-arrays on some algorithms without the
    need of allocating memory for the blocks (as for example happens with
    the random_array operation).
    Parameters
    ----------
    shape : tuple of two ints
        Shape of the output ds-array.
    block_size : tuple of two ints
        Size of the ds-array blocks.
    Returns
    -------
    x : ds-array
        Distributed array with value None in the blocks.
    '''
    return Array(blocks=[[None] for _ in range(math.ceil(shape[0] /
                                                         block_size[0]))],
                 top_left_shape=block_size,
                 reg_shape=block_size, shape=shape, sparse=False)

def full(shape, block_size, fill_value, dtype=None):
    """ Returns a ds-array of 'shape' filled with 'fill_value'.

    Parameters
    ----------
    shape : tuple of two ints
        Shape of the output ds-array.
    block_size : tuple of two ints
        Size of the ds-array blocks.
    fill_value : scalar
        Fill value.
    dtype : data type, optional (default=None)
        The desired type of the array. Defaults to float.

    Returns
    -------
    x : ds-array
        Distributed array filled with the fill value.
    """
    return _full(shape, block_size, False, _full_block, fill_value, dtype)


def apply_along_axis(func, axis, x, *args, **kwargs):
    r""" Apply a function to slices along the given axis.

    Execute func(a, \*args, \*\*kwargs) where func operates on nd-arrays and a
    is a slice of arr along axis. The size of the slices is determined
    by the blocks shape of x.

    func must meet the following conditions:

        - Take an nd-array as argument
        - Accept `axis` as a keyword argument
        - Return an array-like structure

    Parameters
    ----------
    func : function
        This function should accept nd-arrays and an axis argument. It is
        applied to slices of arr along the specified axis.
    axis : integer
        Axis along which arr is sliced. Can be 0 or 1.
    x : ds-array
        Input distributed array.
    args : any
        Additional arguments to func.
    kwargs : any
        Additional named arguments to func.

    Returns
    -------
    out : ds-array
        The output array. The shape of out is identical to the shape of arr,
        except along the axis dimension. The output ds-array is dense
        regardless of the type of the input array.

    Examples
    --------
    >>> import dislib as ds
    >>> import numpy as np
    >>>
    >>>
    >>> if __name__ == '__main__':
    >>>     x = ds.random_array((100, 100), block_size=(25, 25))
    >>>     mean = ds.apply_along_axis(np.mean, 0, x)
    >>>     print(mean.collect())
    """
    if axis != 0 and axis != 1:
        raise ValueError("Axis must be 0 or 1.")

    tlshape = x._top_left_shape
    bshape = x._reg_shape
    shape = x.shape

    out_blocks = list()

    for block in x._iterator(axis=(not axis)):
        out = _block_apply_axis(func, axis, block._blocks, *args, **kwargs)
        out_blocks.append(out)

    if axis == 0:
        blocks = [out_blocks]
        out_tlbshape = (1, tlshape[1])
        out_bshape = (1, bshape[1])
        out_shape = (1, shape[1])
    else:
        blocks = [[block] for block in out_blocks]
        out_tlbshape = (tlshape[0], 1)
        out_bshape = (bshape[0], 1)
        out_shape = (shape[0], 1)

    return Array(blocks, top_left_shape=out_tlbshape, reg_shape=out_bshape,
                 shape=out_shape, sparse=x._sparse)


def matmul(a: Array, b: Array, transpose_a=False, transpose_b=False):
    """ Matrix multiplication with a possible transpose of the input.

        Parameters
        ----------
        a : ds-array
            First matrix.
        b : ds-array
            Second matrix.
        transpose_a : bool
            Transpose of the first matrix before multiplication.
        transpose_b : any
            Transpose of the second matrix before multiplication.

        Returns
        -------
        out : ds-array
            The output array.

        Raises
        ------
        NotImplementedError
            If _top_left shape does not match _reg_shape. This case will be
            implemented in the future.
        ValueError
            If any of the block sizes does not match.

        Examples
        --------
        >>> import dislib as ds
        >>>
        >>>
        >>> if __name__ == "__main__":
        >>>     x = ds.random_array((8, 4), block_size=(2, 2))
        >>>     y = ds.random_array((5, 8), block_size=(2, 2))
        >>>     result = ds.matmul(x, y, transpose_a=True, transpose_b=True)
        >>>     print(result.collect())
        """
    if a._reg_shape != a._top_left_shape:
        raise NotImplementedError("a._reg_shape != a._top_left_shape")

    if b._reg_shape != b._top_left_shape:
        raise NotImplementedError("b._reg_shape != b._top_left_shape")

    checks = [
        (False, False, a._reg_shape[1], b._reg_shape[0]),
        (True, False, a._reg_shape[0], b._reg_shape[0]),
        (False, True, a._reg_shape[1], b._reg_shape[1]),
        (True, True, a._reg_shape[0], b._reg_shape[1])
    ]
    for ta, tb, size1, size2 in checks:
        if ta == transpose_a and tb == transpose_b and size1 != size2:
            raise ValueError("incorrect block sizes for the requested "
                             f"multiplication ({size1} != {size2})")

    a_blocks = _transpose_blocks(a._blocks) if transpose_a else a._blocks
    b_blocks = _transpose_blocks(b._blocks) if transpose_b else b._blocks

    n_blocks = (len(a_blocks), len(b_blocks[0]))
    blocks = Array._get_out_blocks(n_blocks)

    for i in range(n_blocks[0]):
        for j in range(n_blocks[1]):
            hblock = a_blocks[i]
            vblock = [b_blocks[k][j] for k in range(len(b_blocks))]

            blocks[i][j] = _multiply_block_groups(hblock, vblock,
                                                  transpose_a, transpose_b)

    new_block_size = (
        a._reg_shape[1] if transpose_a else a._reg_shape[0],
        b._reg_shape[0] if transpose_b else b._reg_shape[1]
    )
    new_shape = (
        a._shape[1] if transpose_a else a._shape[0],
        b._shape[0] if transpose_b else b._shape[1]
    )

    return Array(blocks=blocks, top_left_shape=new_block_size,
                 reg_shape=new_block_size, shape=new_shape, sparse=a._sparse)


@constraint(computing_units="${ComputingUnits}")
@task(returns=np.array)
def _matmul_with_transpose(a, b, transpose_a, transpose_b):
    return (a.T if transpose_a else a) @ (b.T if transpose_b else b)

@constraint(processors=[
                {"processorType": "CPU", "computingUnits": "1"},
                {"processorType": "GPU", "computingUnits": "1"},
            ]
)
@task(returns=np.array)
def _add_gpu(block1, block2):
    import cupy as cp

    block1_gpu, block2_gpu = cp.asarray(block1), cp.asarray(block2)
    res = cp.asnumpy(cp.add(block1_gpu, block2_gpu))
    block1_gpu, block2_gpu = None, None
    return res

@constraint(computing_units="${ComputingUnits}")
@task(returns=np.array)
def _add_cpu(block1, block2):
    return block1 + block2

@constraint(processors=[
                {"processorType": "CPU", "computingUnits": "1"},
                {"processorType": "GPU", "computingUnits": "1"},
            ]
)
@task(returns=np.array)
def _matmul_gpu(a, b, transpose_a, transpose_b):
    import cupy as cp

    a_gpu, b_gpu = cp.asarray(a), cp.asarray(b)
    if transpose_a:
        a_gpu = cp.transpose(a_gpu)
    if transpose_b:
        b_gpu = cp.transpose(b_gpu)
    res = cp.asnumpy(cp.matmul(a_gpu, b_gpu))
    a_gpu, b_gpu = None, None
    return res

def _multiply_block_groups(hblock, vblock, transpose_a=False,
                           transpose_b=False):
    blocks = deque()

    if dislib.__gpu_available__:
        matmul_func = _matmul_gpu
        add_func = _add_gpu
    else:
        matmul_func = _matmul_with_transpose
        add_func = _add_cpu

    for blocki, blockj in zip(hblock, vblock):
        blocks.append(
            matmul_func(blocki, blockj,
                         transpose_a, transpose_b)
        )

    while len(blocks) > 1:
        block1 = blocks.popleft()
        block2 = blocks.popleft()
        blocks.append(add_func(block1, block2))

        compss_delete_object(block1)
        compss_delete_object(block2)

    return blocks[0]


def matsubtract(a: Array, b: Array):
    """ Subtraction of two matrices.
        Parameters
        ----------
        a : ds-array
            First matrix.
        b : ds-array
            Second matrix.
        Returns
        -------
        out : ds-array
            The output array.
        Raises
        ------
        NotImplementedError
            If _top_left shape does not match _reg_shape. This case will be
            implemented in the future.
        ValueError
            If any of the block sizes does not match.
        ValueError
            If the ds-arrays have different shape.
        Examples
        --------
        >>> import dislib as ds
        >>>
        >>>
        >>> if __name__ == "__main__":
        >>>     x = ds.random_array((8, 4), block_size=(2, 2))
        >>>     y = ds.random_array((8, 4), block_size=(2, 2))
        >>>     result = ds.matsubtract(x, y)
        >>>     print(result.collect())
        """
    if a.shape[0] != b.shape[0] or a.shape[1] != b.shape[1]:
        raise ValueError(
            "Cannot subtract ds-arrays of shapes %r and %r" % (
                a.shape, b.shape))

    if a._reg_shape[0] != b._reg_shape[0] or\
            a._reg_shape[1] != b._reg_shape[1]:
        raise ValueError("incorrect block sizes for the requested "
                         f"subtract ({a._reg_shape[0], a._reg_shape[1]} !="
                         f" {b._reg_shape[0], b._reg_shape[1]})")

    if a._top_left_shape != b._top_left_shape:
        raise ValueError("Incompatible block sizes of the "
                         "top left block of the matrices"
                         "b._top_left_shape != b._top_left_shape")

    n_blocks = (len(a._blocks), len(a._blocks[0]))
    blocks = [[] for _ in range(len(a._blocks))]
    for i in range(n_blocks[0]):
        blocks[i] = _subtract_block_groups(a._blocks[i], b._blocks[i])

    new_block_size = (
        a._reg_shape[0],
        a._reg_shape[1]
    )
    new_shape = (
        a._shape[0],
        b._shape[1]
    )
    return Array(blocks=blocks, top_left_shape=new_block_size,
                 reg_shape=new_block_size, shape=new_shape, sparse=a._sparse)


@constraint(processors=[
                {"processorType": "CPU", "computingUnits": "1"},
                {"processorType": "GPU", "computingUnits": "1"},
            ]
)
@task(returns=np.array)
def _subtract_gpu(block1, block2):
    import cupy as cp
    
    block1_gpu, block2_gpu = cp.asarray(block1), cp.asarray(block2)
    res = cp.asnumpy(cp.subtract(block1_gpu, block2_gpu))
    block1_gpu, block2_gpu = None, None
    return res

@constraint(computing_units="${ComputingUnits}")
@task(returns=np.array)
def _subtract(block1, block2):
    return block1 - block2


def _subtract_block_groups(hblock, vblock):
    blocks = []

    if dislib.__gpu_available__:
        subtract_func = _subtract_gpu
    else:
        subtract_func = _subtract

    for blocki, blockj in zip(hblock, vblock):
        blocks.append(subtract_func(blocki, blockj))
    return blocks


def matadd(a: Array, b: Array):
    """ Addition of two matrices.
        Parameters
        ----------
        a : ds-array
            First matrix.
        b : ds-array
            Second matrix.
        Returns
        -------
        out : ds-array
            The output array.
        Raises
        ------
        NotImplementedError
            If _top_left shape does not match _reg_shape. This case will be
            implemented in the future.
        ValueError
            If any of the block sizes does not match.
        ValueError
            If the ds-arrays have different shape.
        Examples
        --------
        >>> import dislib as ds
        >>>
        >>>
        >>> if __name__ == "__main__":
        >>>     x = ds.random_array((8, 4), block_size=(2, 2))
        >>>     y = ds.random_array((8, 4), block_size=(2, 2))
        >>>     result = ds.matadd(x, y)
        >>>     print(result.collect())
        """
    if a.shape[0] != b.shape[0] or a.shape[1] != b.shape[1]:
        raise ValueError(
            "Cannot subtract ds-arrays of shapes %r and %r" % (
                a.shape, b.shape))

    if a._reg_shape[0] != b._reg_shape[0] or\
            a._reg_shape[1] != b._reg_shape[1]:
        raise ValueError("incorrect block sizes for the requested "
                         f"subtract ({a._reg_shape[0], a._reg_shape[1]} !="
                         f" {b._reg_shape[0], b._reg_shape[1]})")

    if a._top_left_shape != b._top_left_shape:
        raise ValueError("Incompatible block sizes of the "
                         "top left block of the matrices"
                         "b._top_left_shape != b._top_left_shape")

    n_blocks = (len(a._blocks), len(a._blocks[0]))
    blocks = [[] for _ in range(len(a._blocks))]
    for i in range(n_blocks[0]):
        blocks[i] = _add_block_groups(a._blocks[i], b._blocks[i])

    new_block_size = (
        a._reg_shape[0],
        a._reg_shape[1]
    )
    new_shape = (
        a._shape[0],
        b._shape[1]
    )
    return Array(blocks=blocks, top_left_shape=new_block_size,
                 reg_shape=new_block_size, shape=new_shape, sparse=a._sparse)


def concat_columns(a: Array, b: Array):
    """ Matrix concatenation by columns.
        Parameters
        ----------
        a : ds-array
            First matrix.
        b : ds-array
            Second matrix.
        Returns
        -------
        out : ds-array
            The output array.
        Raises
        ------
        NotImplementedError
            If _top_left shape does not match _reg_shape. This case will be
            implemented in the future.
        ValueError
            If the arrays do not match in the number of rows.
        Examples
        --------
        >>> import dislib as ds
        >>>
        >>>
        >>> if __name__ == "__main__":
        >>>     x = ds.random_array((8, 4), block_size=(2, 2))
        >>>     y = ds.random_array((8, 4), block_size=(2, 2))
        >>>     result = ds.conc_columns(x, y)
        >>>     print(result.collect())
        """
    if a._shape[0] != b._shape[0]:
        raise ValueError("incompatible number of rows "
                         f"subtract ({a._shape[0]} != {b._shape[0]}")

    if a._reg_shape[0] != b._reg_shape[0] or a._reg_shape[1] !=\
            b._reg_shape[1]:
        raise ValueError("incorrect block sizes for the requested "
                         f"subtract ({a._reg_shape[0], a._reg_shape[1]} "
                         f"!= {b._reg_shape[0], b._reg_shape[1]})")

    for i in range(len(a._blocks)):
        for j in range(len(b._blocks[0])):
            a._blocks[i].append(b._blocks[i][j])

    return Array(blocks=a._blocks,
                 top_left_shape=(a._reg_shape[0], a._reg_shape[1]),
                 reg_shape=(a._reg_shape[0], a._reg_shape[1]),
                 shape=(a._shape[0], a._shape[1] + b._shape[1]),
                 sparse=a._sparse)


def _add_block_groups(hblock, vblock):
    blocks = []

    if dislib.__gpu_available__ == 'gpu':
        add_func = _add_gpu
    else:
        add_func = _add_cpu

    for blocki, blockj in zip(hblock, vblock):
        blocks.append(add_func(blocki, blockj))
    return blocks


def _transpose_blocks(blocks):
    new_blocks = []
    for i in range(len(blocks[0])):
        new_blocks.append([])
        for j in range(len(blocks)):
            new_blocks[i].append(blocks[j][i])
    return new_blocks


def _full(shape, block_size, sparse, func, *args, **kwargs):
    """
    Creates a ds-array with custom contents defined by `func`. `func` must
    take `block_size` as the first argument, and must return one block of
    the resulting ds-array.

    Parameters
    ----------
    shape : tuple of two ints
        Shape of the output ds-array.
    block_size : tuple of two ints
        Size of the ds-array blocks.
    sparse : bool
        Whether `func` generates sparse blocks.
    func : function
        Function that generates the blocks of the resulting ds-array. Must
        take `block_size` as the first argument.
    args : any
        Additional arguments to pass to `func`.
    kwargs : any
        Additional keyword arguments to pass to `func`.

    Returns
    -------
    x : ds-array
    """
    if shape[0] < block_size[0] or shape[1] < block_size[1]:
        raise ValueError("Block size is greater than the array")

    n_blocks = (int(np.ceil(shape[0] / block_size[0])),
                int(np.ceil(shape[1] / block_size[1])))

    blocks = list()

    for row_idx in range(n_blocks[0]):
        blocks.append(list())

        for col_idx in range(n_blocks[1]):
            b_size0, b_size1 = block_size

            if row_idx == n_blocks[0] - 1:
                b_size0 = shape[0] - (n_blocks[0] - 1) * block_size[0]

            if col_idx == n_blocks[1] - 1:
                b_size1 = shape[1] - (n_blocks[1] - 1) * block_size[1]

            block = func((b_size0, b_size1), *args, **kwargs)
            blocks[-1].append(block)

    return Array(blocks, top_left_shape=block_size, reg_shape=block_size,
                 shape=shape, sparse=sparse)


def _apply_elementwise(func, x, *args, **kwargs):
    """ Applies a function element-wise to each block in parallel"""
    n_blocks = x._n_blocks
    blocks = Array._get_out_blocks(n_blocks)

    for i in range(n_blocks[0]):
        for j in range(n_blocks[1]):
            blocks[i][j] = _block_apply(func, x._blocks[i][j], *args, **kwargs)

    return Array(blocks, x._top_left_shape, x._reg_shape, x.shape, x._sparse)


def _random_block_wrapper(block_size, r_state):
    seed = r_state.randint(np.iinfo(np.int32).max)
    return _random_block(block_size, seed)


@constraint(computing_units="${ComputingUnits}")
@task(returns=1)
def _get_item(i, j, block):
    """
    Returns a single item from the block. Coords must be in block space.
    """
    return block[i, j]


@constraint(computing_units="${ComputingUnits}")
@task(blocks={Type: COLLECTION_IN, Depth: 2}, returns=1)
def _filter_rows(blocks, rows):
    """
    Returns an array resulting of selecting rows of the input blocks
    """
    data = Array._merge_blocks(blocks)
    return data[rows, :]


@constraint(computing_units="${ComputingUnits}")
@task(blocks={Type: COLLECTION_IN, Depth: 2}, returns=1)
def _filter_cols(blocks, cols):
    """
    Returns an array resulting of selecting rows of the input blocks
    """
    data = Array._merge_blocks(blocks)
    return data[:, cols]


@constraint(computing_units="${ComputingUnits}")
@task(blocks={Type: COLLECTION_IN, Depth: 2},
      out_blocks={Type: COLLECTION_OUT, Depth: 1})
def _merge_rows(blocks, out_blocks, blocks_shape, skip):
    """
    Merges the blocks into a single list of blocks where each block has bn
    as number of rows (the number of cols remains the same per block).
    """
    bn, bm = blocks_shape
    data = Array._merge_blocks(blocks)

    for j in range(0, ceil(data.shape[1] / bm)):
        out_blocks[j] = data[skip:bn + skip, j * bm: (j + 1) * bm]


@constraint(computing_units="${ComputingUnits}")
@task(blocks={Type: COLLECTION_IN, Depth: 2},
      out_blocks={Type: COLLECTION_OUT, Depth: 1})
def _merge_cols(blocks, out_blocks, blocks_shape, skip):
    """
    Merges the blocks into a single list of blocks where each block has bn
    as number of rows (the number of cols remains the same per block).
    """
    bn, bm = blocks_shape
    data = Array._merge_blocks(blocks)

    for i in range(0, ceil(data.shape[0] / bn)):
        out_blocks[i] = data[i * bn: (i + 1) * bn, skip:bm + skip]


@constraint(computing_units="${ComputingUnits}")
@task(returns=1)
def _filter_block(block, boundaries):
    """
    Returns the slice of block defined by boundaries.
    Boundaries are the (x, y) coordinates of the top-left corner (i_0, j_0) and
    the bot-right one (i_n, j_n).
    """
    i_0, j_0, i_n, j_n = boundaries

    res = block[i_0:i_n, j_0:j_n]

    return res


@constraint(computing_units="${ComputingUnits}")
@task(blocks={Type: COLLECTION_IN, Depth: 2},
      out_blocks={Type: COLLECTION_OUT, Depth: 2})
def _transpose(blocks, out_blocks):
    for i in range(len(blocks)):
        for j in range(len(blocks[i])):
            out_blocks[i][j] = blocks[i][j].transpose()


@constraint(computing_units="${ComputingUnits}")
@task(returns=np.array)
def _random_block(shape, seed):
    np.random.seed(seed)
    return np.random.random(shape).astype(np.float64)


@constraint(computing_units="${ComputingUnits}")
@task(returns=1)
def _eye_block(block_size, n, m, reg_shape, i, j, dtype):
    block = np.zeros(block_size, dtype)

    i_values = np.arange(i * reg_shape[0], min(n, (i + 1) * reg_shape[0]))
    j_values = np.arange(j * reg_shape[1], min(m, (j + 1) * reg_shape[1]))

    indices = np.intersect1d(i_values, j_values)

    i_ones = indices - (i * reg_shape[0])
    j_ones = indices - (j * reg_shape[1])

    block[i_ones, j_ones] = 1
    return block


@constraint(computing_units="${ComputingUnits}")
@task(returns=np.array)
def _full_block(shape, value, dtype):
    return np.full(shape, value, dtype)


@constraint(computing_units="${ComputingUnits}")
@task(blocks={Type: COLLECTION_IN, Depth: 2}, returns=np.array)
def _block_apply_axis(func, axis, blocks, *args, **kwargs):
    arr = Array._merge_blocks(blocks)
    kwargs['axis'] = axis
    out = func(arr, *args, **kwargs)

    # We don't know the data type that func returns (could be dense for a
    # sparse input). Therefore, we force the output to be of the same type
    # of the input. Otherwise, the result of apply_along_axis would be of
    # unknown type.
    if not issparse(arr):
        out = np.asarray(out)
    else:
        out = csr_matrix(out)

    if axis == 0:
        return out.reshape(1, -1)
    else:
        return out.reshape(-1, 1)


@constraint(computing_units="${ComputingUnits}")
@task(returns=1)
def _block_apply(func, block, *args, **kwargs):
    return func(block, *args, **kwargs)

@constraint(computing_units="${ComputingUnits}")
@task(block=INOUT)
def _set_value(block, i, j, value):
    block[i, j] = value


@constraint(computing_units="${ComputingUnits}")
@task(block=INOUT)
def _block_set_slice(block, i: tuple, j: tuple, value_array):
    block[i[0]:i[1], j[0]:j[1]] = value_array


@constraint(computing_units="${ComputingUnits}")
@task(blocks={Type: COLLECTION_IN, Depth: 1}, returns=1)
def _assemble_blocks(blocks, bshape):
    """ Generates a block of shape bshape from a list of blocks of arbitrary
    shapes that can be assembled together into bshape """
    merged = list()
    size = 0

    for j, block in enumerate(blocks):
        size += block.shape[1]

        if size / bshape[1] > len(merged):
            merged.append([])

        merged[-1].append(block)

    return np.block(merged)


@constraint(computing_units="${ComputingUnits}")
@task(out_blocks={Type: COLLECTION_OUT, Depth: 2})
def _split_block(block, tl_shape, reg_shape, out_blocks):
    """ Splits a block into new blocks following the ds-array typical scheme
    with a top left block, regular blocks in the middle and remainder blocks
    at the edges """
    vsplit = range(tl_shape[0], block.shape[0], reg_shape[0])
    hsplit = range(tl_shape[1], block.shape[1], reg_shape[1])

    for i, rows in enumerate(np.vsplit(block, vsplit)):
        for j, cols in enumerate(np.hsplit(rows, hsplit)):
            # copy is only necessary when executing with regular Python.
            # When using PyCOMPSs the reference to the original block is broken
            # because this is executed in a task.
            out_blocks[i][j] = cols.copy()


@constraint(computing_units="${ComputingUnits}")
@task(returns=1)
def _copy_block(block):
    return block.copy()


@constraint(computing_units="${ComputingUnits}")
@task(blocks={Type: COLLECTION_IN, Depth: 2},
      other={Type: COLLECTION_IN, Depth: 2},
      out_blocks={Type: COLLECTION_OUT, Depth: 1})
def _combine_blocks(blocks, other, func, out_blocks):
    x = Array._merge_blocks(blocks)
    y = Array._merge_blocks(other)

    res = func(x, y)

    bsize = blocks[0][0].shape[1]

    for i in range(len(out_blocks)):
        out_blocks[i] = res[:, i * bsize: (i + 1) * bsize]<|MERGE_RESOLUTION|>--- conflicted
+++ resolved
@@ -12,10 +12,7 @@
 from scipy.sparse import issparse, csr_matrix
 from sklearn.utils import check_random_state
 import math
-<<<<<<< HEAD
-=======
-
->>>>>>> dbfa4e17
+
 
 class Array(object):
     """ A distributed 2-dimensional array divided in blocks.
