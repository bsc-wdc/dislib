--- conflicted
+++ resolved
@@ -1,14 +1,6 @@
 from dislib.data.array import array, random_array, apply_along_axis, zeros, \
-<<<<<<< HEAD
-    full, load_from_hecuba
+    full, load_from_hecuba, identity
 from dislib.data.io import load_txt_file, load_npy_file, load_svmlight_file
 
 __all__ = ['load_txt_file', 'load_svmlight_file', 'array', 'random_array',
-           'apply_along_axis', 'load_from_hecuba', 'load_npy_file', 'zeros', 'full']
-=======
-    full, identity
-from dislib.data.io import load_txt_file, load_npy_file, load_svmlight_file
-
-__all__ = ['load_txt_file', 'load_svmlight_file', 'array', 'random_array',
-           'apply_along_axis', 'load_npy_file', 'zeros', 'full', 'identity']
->>>>>>> 8d6ca227
+           'apply_along_axis', 'load_from_hecuba', 'load_npy_file', 'zeros', 'full', 'identity']