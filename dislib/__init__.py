--- conflicted
+++ resolved
@@ -1,11 +1,7 @@
 import os
 
 from dislib.data.array import random_array, apply_along_axis, array, zeros, \
-<<<<<<< HEAD
-    full, load_from_hecuba
-=======
-    full, identity
->>>>>>> 8d6ca227
+    full, load_from_hecuba, identity
 from dislib.data.io import load_svmlight_file, load_npy_file, load_txt_file
 from dislib.math import kron, svd
 
@@ -31,10 +27,5 @@
         __version__ = 'unknown'
 
 __all__ = ['load_txt_file', 'load_svmlight_file', 'random_array',
-<<<<<<< HEAD
-           'apply_along_axis', 'array', 'load_from_hecuba', 'load_npy_file', 'zeros', 'kron',
-           'full']
-=======
            'apply_along_axis', 'array', 'load_npy_file', 'zeros', 'kron',
-           'full', 'identity', 'svd']
->>>>>>> 8d6ca227
+           'full', 'identity', 'svd']