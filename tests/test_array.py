import unittest

import numpy as np
from parameterized import parameterized
from scipy import sparse as sp
from sklearn.datasets import load_svmlight_file

import dislib as ds
from math import ceil

from hecuba import config

from pycompss.api.api import compss_wait_on , compss_barrier
import time
from tests.func_sum_and_mult import _sum_and_mult

# def _sum_and_mult(arr, a=0, axis=0, b=1):
#     return (np.sum(arr, axis=axis) + a) * b


def _validate_array(x):
    #x.collect() #quiza se tiene que eliminar
    # x=compss_wait_on(x)
    x._blocks=compss_wait_on(x._blocks)
    tl = x._blocks[0][0].shape
    br = x._blocks[-1][-1].shape

    # single element arrays might contain only the value and not a NumPy
    # array (and thus there is no shape)
    if not tl:
        tl = (1, 1)
    if not br:
        br = (1, 1)

    br0 = x.shape[0] - (x._reg_shape[0] *
                        max(x._n_blocks[0] - 2, 0)
                        + x._top_left_shape[0])
    br1 = x.shape[1] - (x._reg_shape[1] *
                        max(x._n_blocks[1] - 2, 0)
                        + x._top_left_shape[1])

    br0 = br0 if br0 > 0 else x._top_left_shape[0]
    br1 = br1 if br1 > 0 else x._top_left_shape[1]

    return (tl == x._top_left_shape and br == (br0, br1) and
            sp.issparse(x._blocks[0][0]) == x._sparse)


def _equal_arrays(x1, x2):
    if sp.issparse(x1):
        x1 = x1.toarray()

    if sp.issparse(x2):
        x2 = x2.toarray()

    return np.allclose(x1, x2)



def _gen_random_arrays(fmt, shape=None, block_size=None, persistent=None):
    if not shape:
        shape = (np.random.randint(10, 100), np.random.randint(10, 100))
        block_size = (np.random.randint(1, shape[0]),
                      np.random.randint(1, shape[1]))

    if not block_size:
        block_size = (np.random.randint(1, shape[0]),
                      np.random.randint(1, shape[1]))

    if "dense" in fmt:
        x_np = np.random.random(shape)
        x = ds.array(x_np, block_size=block_size)
    elif "sparse" in fmt:
        x_np = sp.csr_matrix(np.random.random(shape))
        x = ds.array(x_np, block_size=block_size)  
    return x, x_np, persistent


def _gen_irregular_arrays(fmt, shape=None, block_size=None, persistent=None):
    if not shape:
        shape = (np.random.randint(10, 100), np.random.randint(10, 100))
        block_size = (np.random.randint(1, shape[0]),
                      np.random.randint(1, shape[1]))

    if not block_size:
        block_size = (np.random.randint(1, shape[0]),
                      np.random.randint(1, shape[1]))

    if "dense" in fmt:
        x_np = np.random.random(shape)
        x = ds.array(x_np, block_size=block_size)  
        return x[1:, 1:], x_np[1:, 1:], persistent
    elif "sparse" in fmt:
        x_sp = sp.csr_matrix(np.random.random(shape))
        x = ds.array(x_sp, block_size=block_size)
        return x[1:, 1:], x_sp[1:, 1:], persistent

class DataLoadingTest(unittest.TestCase):

    @parameterized.expand([(_gen_random_arrays("dense", (6, 10), (4, 3))
                            + ((6, 10), (4, 3))),
                           (_gen_random_arrays("sparse", (6, 10), (4, 3))
                            + ((6, 10), (4, 3))),
                            (_gen_random_arrays("dense", (6, 10), (4, 3), "test1")
                            + ((6, 10), (4, 3))),
                            (_gen_random_arrays("dense", (6, 11), (4, 3), "test2")
                            + ((6, 11), (4, 3)))])
    def test_array_constructor(self, x, x_np, persistent, shape, block_size):
        """ Tests array constructor """
        n, m = shape
        bn, bm = block_size       
        if persistent!= None:
            # config.session.execute("TRUNCATE TABLE hecuba.istorage")
            # config.session.execute("DROP KEYSPACE IF EXISTS hecuba_dislib")
            x.make_persistent(name="hecuba_dislib.test_array_constructor")

        self.assertTrue(x._n_blocks, ceil(n / bn) == ceil(m / bm))
        self.assertTrue(_equal_arrays(x.collect(), x_np))

    def test_array_creation(self):
        """ Tests array creation """
        data = [[1, 2, 3], [4, 5, 6]]

        x_np = np.array(data)
        x = ds.array(data, (2, 3))
        self.assertTrue(_validate_array(x))
        self.assertTrue(_equal_arrays(x.collect(), x_np))

        x = ds.array(x_np, (2, 3))
        self.assertTrue(_validate_array(x))
        self.assertTrue(_equal_arrays(x.collect(), x_np))

        x_np = np.random.random(10)
        x = ds.array(x_np, (1, 5))
        self.assertTrue(_validate_array(x))
        self.assertTrue(_equal_arrays(x.collect(), x_np))

        x_np = np.random.random(10)
        x = ds.array(x_np, (5, 1))
        self.assertTrue(_validate_array(x))
        self.assertTrue(_equal_arrays(x.collect(), x_np))

        with self.assertRaises(ValueError):
            x_np = np.random.random(10)
            ds.array(x_np, (5, 5))


    def test_array_creation_persistent(self):
        """ Tests array creation """
        # config.session.execute("TRUNCATE TABLE hecuba.istorage")
        # config.session.execute("DROP KEYSPACE IF EXISTS hecuba_dislib")
 
        data = [[1, 2, 3], [4, 5, 6]]

        x_np = np.array(data)
        x = ds.array(data, (2, 3))
        x.make_persistent(name="hecuba_dislib.test_array_creation1")         
        self.assertTrue(_validate_array(x))
        self.assertTrue(_equal_arrays(x.collect(), x_np))

        x = ds.array(x_np, (2, 3))
        x.make_persistent(name="hecuba_dislib.test_array_creation2")         
        self.assertTrue(_validate_array(x))
        self.assertTrue(_equal_arrays(x.collect(), x_np))

        x_np = np.random.random(10)
        x = ds.array(x_np, (1, 5))
        x.make_persistent(name="hecuba_dislib.test_array_creation3")
        self.assertTrue(_validate_array(x))
        self.assertTrue(_equal_arrays(x.collect(), x_np))

        x_np = np.random.random(10)
        x = ds.array(x_np, (5, 1))
        x.make_persistent(name="hecuba_dislib.test_array_creation4")
        self.assertTrue(_validate_array(x))
        self.assertTrue(_equal_arrays(x.collect(), x_np))

        with self.assertRaises(ValueError):
            x_np = np.random.random(10)
            ds.array(x_np, (5, 5))

    def test_random(self):
        """ Tests random array """
        arr1 = ds.random_array((93, 177), (43, 31), random_state=88)

        self.assertEqual(arr1.shape, arr1.collect().shape)
        self.assertEqual(arr1._n_blocks, (3, 6))
        self.assertEqual(arr1._reg_shape, (43, 31))
        self.assertEqual(arr1._blocks[2][0].shape, (7, 31))
        self.assertEqual(arr1._blocks[2][5].shape, (7, 22))
        self.assertEqual(arr1._blocks[0][5].shape, (43, 22))
        self.assertEqual(arr1._blocks[0][0].shape, (43, 31))
        self.assertTrue(_validate_array(arr1))

        arr2 = ds.random_array((93, 177), (43, 31), random_state=88)
        arr3 = ds.random_array((93, 177), (43, 31), random_state=666)

        arr4 = ds.random_array((193, 77), (21, 51))
        arr5 = ds.random_array((193, 77), (21, 51))

        self.assertTrue(np.array_equal(arr1.collect(), arr2.collect()))
        self.assertFalse(np.array_equal(arr1.collect(), arr3.collect()))
        self.assertFalse(np.array_equal(arr4.collect(), arr5.collect()))

    def test_full(self):
        """ Tests full functions """
        x = ds.zeros((10, 10), (3, 7), dtype=int)
        x_np = np.zeros((10, 10), dtype=int)
        self.assertTrue(_validate_array(x))
        self.assertTrue(_equal_arrays(x.collect(), x_np))

        x = ds.full((11, 11), (3, 5), 15, dtype=float)
        x_np = np.full((11, 11), 15, dtype=float)
        self.assertTrue(_validate_array(x))
        self.assertTrue(_equal_arrays(x.collect(), x_np))

    def test_load_svmlight_file(self):
        """ Tests loading a LibSVM file  """
        file_ = "tests/files/libsvm/1"

        x_np, y_np = load_svmlight_file(file_, n_features=780)

        # Load SVM and store in sparse
        x, y = ds.load_svmlight_file(file_, (25, 100), n_features=780,
                                     store_sparse=True)

        self.assertTrue(_equal_arrays(x.collect(), x_np))
        self.assertTrue(_equal_arrays(y.collect(), y_np))

        # Load SVM and store in dense
        x, y = ds.load_svmlight_file(file_, (25, 100), n_features=780,
                                     store_sparse=False)

        self.assertTrue(_equal_arrays(x.collect(), x_np.toarray()))
        self.assertTrue(_equal_arrays(y.collect(), y_np))

    def test_load_csv_file(self):
        """ Tests loading a CSV file. """
        csv_f = "tests/files/csv/1"

        data = ds.load_txt_file(csv_f, block_size=(300, 50))
        csv = np.loadtxt(csv_f, delimiter=",")

        self.assertEqual(data._top_left_shape, (300, 50))
        self.assertEqual(data._reg_shape, (300, 50))
        self.assertEqual(data.shape, (4235, 122))
        self.assertEqual(data._n_blocks, (15, 3))

        self.assertTrue(np.array_equal(data.collect(), csv))

        csv_f = "tests/files/other/4"
        data = ds.load_txt_file(csv_f, block_size=(1000, 122), delimiter=" ")
        csv = np.loadtxt(csv_f, delimiter=" ")

        self.assertTrue(np.array_equal(data.collect(), csv))

        csv_f = "tests/files/csv/4"
        data = ds.load_txt_file(csv_f, block_size=(1, 2))
        csv = np.loadtxt(csv_f, delimiter=",")

        self.assertTrue(_equal_arrays(data.collect(), csv))

    def test_load_npy_file(self):
        """ Tests loading an npy file """
        path = "tests/files/npy/1.npy"

        x = ds.load_npy_file(path, block_size=(3, 9))
        x_np = np.load(path)

        self.assertTrue(_validate_array(x))
        self.assertTrue(np.array_equal(x.collect(), x_np))

        with self.assertRaises(ValueError):
            ds.load_npy_file(path, block_size=(1000, 1000))

        with self.assertRaises(ValueError):
            ds.load_npy_file("tests/files/npy/3d.npy", block_size=(3, 3))


class ArrayTest(unittest.TestCase):

    @parameterized.expand([_gen_random_arrays(fmt = "dense"),
                           _gen_random_arrays(fmt = "sparse"),
                           _gen_random_arrays(fmt = "dense", persistent = "test1")])
    def test_sizes(self, x, x_np, persistent):
        """ Tests sizes consistency. """
        if persistent!= None:
            # config.session.execute("TRUNCATE TABLE hecuba.istorage")
            # config.session.execute("DROP KEYSPACE IF EXISTS hecuba_dislib")
            x.make_persistent(name="hecuba_dislib.test_sizes")
        bshape = x._reg_shape
        shape = x_np.shape
        
        self.assertEqual(x.shape, shape)
        self.assertEqual(x._n_blocks, (ceil(shape[0] / bshape[0]),
                                       (ceil(shape[1] / bshape[1]))))

    @parameterized.expand([_gen_random_arrays(fmt = "dense"),
                           _gen_random_arrays(fmt = "sparse"),
                           _gen_random_arrays(fmt = "dense", persistent = "test1")])
    def test_iterate_rows(self, x, x_np, persistent):
        """ Testing the row _iterator of the ds.array """
        if persistent!= None:
            # config.session.execute("TRUNCATE TABLE hecuba.istorage")
            # config.session.execute("DROP KEYSPACE IF EXISTS hecuba_dislib")
            x.make_persistent(name="hecuba_dislib.test_indexing")

        n_rows = x._reg_shape[0]
        for i, h_block in enumerate(x._iterator(axis='rows')):
            computed = h_block
            expected = x_np[i * n_rows: (i + 1) * n_rows]
            self.assertTrue(_validate_array(computed))
            self.assertTrue(_equal_arrays(computed.collect(), expected))


    @parameterized.expand([_gen_random_arrays(fmt = "dense"),
                           _gen_random_arrays(fmt = "sparse"),
                           _gen_random_arrays(fmt = "dense", persistent = "test1")])
    def test_iterate_cols(self, x, x_np, persistent):
        if persistent!= None:
            # config.session.execute("TRUNCATE TABLE hecuba.istorage")
            # config.session.execute("DROP KEYSPACE IF EXISTS hecuba_dislib")
            x.make_persistent(name="hecuba_dislib.test_indexing")

        """ Testing the row _iterator of the ds.array """
        n_cols = x._reg_shape[1]

        for i, v_block in enumerate(x._iterator(axis='columns')):
            expected = x_np[:, i * n_cols: (i + 1) * n_cols]
            self.assertTrue(_validate_array(v_block))
            self.assertTrue(_equal_arrays(v_block.collect().reshape(
                v_block.shape), expected))

    def test_invalid_indexing(self):
        """ Tests invalid indexing """
        x = ds.random_array((5, 5), (1, 1))
        with self.assertRaises(IndexError):
            x[[3], [4]]
        with self.assertRaises(IndexError):
            x[7, 4]
        with self.assertRaises(IndexError):
            x["sss"]
        with self.assertRaises(NotImplementedError):
            x[:, 4]

    # @parameterized.expand([_gen_random_arrays(fmt = "dense", persistent = "test12"),
    #                        _gen_random_arrays(fmt = "dense", persistent = "test12"),
    #                        _gen_random_arrays(fmt = "dense", shape=(33, 34), block_size= (2, 33), persistent = "test21"),
    #                        _gen_random_arrays(fmt= "sparse"),
    #                        _gen_irregular_arrays(fmt = "dense", persistent="test22"),
    #                        _gen_irregular_arrays(fmt= "dense"),
    #                        _gen_irregular_arrays(fmt= "sparse")])
    # def test_indexing(self, x, x_np, persistent=None):
    #     """ Tests indexing """
    #     # Single row
    #     if persistent!= None:
    #         config.session.execute("TRUNCATE TABLE hecuba.istorage")
    #         # config.session.execute("DROP KEYSPACE IF EXISTS hecuba_dislib")
    #         x.make_persistent(name="hecuba_dislib.test_indexing"+persistent)

    #     rows = np.random.randint(0, x.shape[0] - 1, size=min(3, x.shape[0]))
        
    #     for row in rows:
    #         ours = x[int(row)]
    #         expected = x_np[row]
    #         self.assertTrue(_validate_array(ours))
    #         self.assertTrue(_equal_arrays(ours.collect(), expected))

    #     # Single element
    #     rows = np.random.randint(0, x.shape[0] - 1, size=min(10, x.shape[0]))
    #     cols = np.random.randint(0, x.shape[1] - 1, size=min(10, x.shape[1]))

    #     for i in rows:
    #         for j in cols:
    #             element = x[int(i), int(j)]
    #             self.assertTrue(_validate_array(element))
    #             self.assertEqual(element.collect(), x_np[int(i), int(j)])


    #     # Set of rows / columns
    #     frm = np.random.randint(0, x.shape[0] - 5, size=min(3, x.shape[0]))
    #     to = frm + 4

    #     for i, j in zip(frm, to):
    #         ours = x[int(i):int(j)]
    #         expected = x_np[i:j]
    #         self.assertTrue(_validate_array(ours))
    #         self.assertTrue(_equal_arrays(ours.collect(), expected))

    #     frm = np.random.randint(0, x.shape[1] - 5, size=min(3, x.shape[1]))
    #     to = frm + 4

    #     for i, j in zip(frm, to):
    #         ours = x[:, int(i):int(j)]
    #         expected = x_np[:, i:j]
    #         self.assertTrue(_validate_array(ours))
    #         self.assertTrue(_equal_arrays(ours.collect(), expected))

    #     # Set of elements
    #     i = int(np.random.randint(0, x.shape[0] - 5, size=1))
    #     j = int(np.random.randint(0, x.shape[1] - 5, size=1))

    #     ours = x[i:i + 1, j:j + 1]
    #     expected = x_np[i:i + 1, j:j + 1]
    #     self.assertTrue(_validate_array(ours))
    #     self.assertTrue(_equal_arrays(ours.collect(), expected))

    #     ours = x[i:i + 100, j:j + 100]
    #     expected = x_np[i:i + 100, j:j + 100]
    #     self.assertTrue(_validate_array(ours))
    #     self.assertTrue(_equal_arrays(ours.collect(), expected))

    #     ours = x[i:i + 4, j:j + 4]
    #     expected = x_np[i:i + 4, j:j + 4]
    #     self.assertTrue(_validate_array(ours))
    #     self.assertTrue(_equal_arrays(ours.collect(), expected))


    # @parameterized.expand([_gen_random_arrays("dense"),
    #                        _gen_random_arrays("dense", persistent="test22"),
    #                        _gen_random_arrays("dense", persistent="test25"),
    #                        _gen_random_arrays("sparse"),
    #                        _gen_irregular_arrays("dense"),
    #                        _gen_irregular_arrays("dense", persistent="test24"),
    #                        _gen_irregular_arrays("sparse"),
    #                        _gen_irregular_arrays("sparse", (98, 10), (85, 2)) +
    #                        (None, [0, 1, 2, 5]),
    #                        _gen_irregular_arrays("sparse", (10, 98), (2, 85)) +
    #                        ([0, 1, 2, 5], None),
    #                        _gen_irregular_arrays("dense", (22, 49), (3, 1)) +
    #                        (None, [18, 20, 41, 44]),
    #                        _gen_irregular_arrays("dense", (22, 49), (3, 1), persistent="test28") +
    #                        (None, [18, 20, 41, 44]),
    #                        _gen_irregular_arrays("dense", (49, 22), (1, 3)) +
    #                        ([18, 20, 41, 44], None),
    #                        _gen_irregular_arrays("dense", (49, 22), (1, 3), persistent="test29") +
    #                        ([18, 20, 41, 44], None),
    #                        _gen_random_arrays("dense", (5, 4), (3, 3)) +
    #                        ([0, 1, 3, 4], None),
    #                        _gen_random_arrays("dense", (5, 4), (3, 3), persistent="test30") +
    #                        ([0, 1, 3, 4], None),
    #                        _gen_random_arrays("dense", (4, 5), (3, 3)) +
    #                        (None, [0, 1, 3, 4]),
    #                        _gen_random_arrays("dense", (4, 5), (3, 3), persistent="test31") +
    #                        (None, [0, 1, 3, 4])])
    # def test_fancy_indexing(self, x, x_np, persistent, rows=None, cols=None):
    #     """ Tests fancy indexing """
    #     if persistent!= None:
    #         # config.session.execute("TRUNCATE TABLE hecuba.istorage")
    #         # config.session.execute("DROP KEYSPACE IF EXISTS hecuba_dislib")
    #         x.make_persistent(name="hecuba_dislib.test_indexing"+persistent)
    #     # Non-consecutive rows / cols
    #     if not rows:
    #         rows = np.random.randint(0, x.shape[0] - 1, min(5, x.shape[0]))
    #         rows = np.unique(sorted(rows))

    #     ours = x[rows]
    #     expected = x_np[rows]
    #     self.assertTrue(_validate_array(ours))
    #     self.assertTrue(_equal_arrays(ours.collect(), expected))

    #     if not cols:
    #         cols = np.random.randint(0, x.shape[1] - 1, min(5, x.shape[1]))
    #         cols = np.unique(sorted(cols))

    #     ours = x[:, cols]
    #     expected = x_np[:, cols]
    #     self.assertTrue(_validate_array(ours))
    #     self.assertTrue(_equal_arrays(ours.collect(), expected))


    @parameterized.expand([_gen_random_arrays("dense"),
                           _gen_random_arrays("dense", persistent="t1"),
                           _gen_random_arrays("dense", (1, 10), (1, 2)),
                           _gen_random_arrays("dense", (1, 10), (1, 2), persistent="t2"),
                           _gen_random_arrays("dense", (10, 1), (3, 1)),
                           _gen_random_arrays("dense", (10, 1), (3, 1), persistent="t3"),
                           _gen_random_arrays("sparse"),
                           _gen_irregular_arrays("dense"),
                           _gen_irregular_arrays("dense", persistent="t4"),
                           _gen_irregular_arrays("sparse")])  
    def test_transpose(self, x, x_np, persistent):
        """ Tests array transpose."""
        if persistent!= None:
            # config.session.execute("TRUNCATE TABLE hecuba.istorage")
            #config.session.execute("DROP KEYSPACE IF EXISTS hecuba_dislib")
            x.make_persistent(name="hecuba_dislib.test_transpose"+persistent)
        
        b0, b1 = x._n_blocks
        x_t = x.transpose(mode="all")
        x_np_t = x_np.transpose()

        x_t._blocks=compss_wait_on(x_t._blocks)

        self.assertTrue(
            _equal_arrays(x_t.collect().reshape(x_t.shape), x_np_t))
        self.assertEqual((b1, b0), x_t._n_blocks)
        self.assertTrue(_validate_array(x_t))

        x_t = x.T
        x_t._blocks=compss_wait_on(x_t._blocks)
        self.assertTrue(
            _equal_arrays(x_t.collect().reshape(x_t.shape), x_np_t))
        self.assertEqual((b1, b0), x_t._n_blocks)
        self.assertTrue(_validate_array(x_t))

        x_t = x.transpose(mode="columns")
        x_t._blocks=compss_wait_on(x_t._blocks)
        self.assertTrue(
            _equal_arrays(x_t.collect().reshape(x_t.shape), x_np_t))
        self.assertEqual((b1, b0), x_t._n_blocks)
        self.assertTrue(_validate_array(x_t))

        with self.assertRaises(Exception):
            x.transpose(mode="invalid")


    @parameterized.expand([(ds.array([[1, 2, 3],
                                      [4, 5, 6],
                                      [7, 8, 9]], (2, 2)),),
                           (ds.array(sp.csr_matrix([[1, 2, 3],
                                                    [4, 5, 6],
                                                    [7, 8, 9]]), (2, 2)),)])
    def test_apply_axis(self, x):
        """ Tests apply along axis """
        x1 = ds.apply_along_axis(_sum_and_mult, 0, x)
        self.assertTrue(x1.shape, (1, 3))
        self.assertTrue(x1._reg_shape, (1, 2))
        self.assertTrue(_equal_arrays(x1.collect(), np.array([12, 15, 18])))
        self.assertTrue(_validate_array(x1))

        x1 = ds.apply_along_axis(_sum_and_mult, 1, x)
        self.assertTrue(x1.shape, (3, 1))
        self.assertTrue(x1._reg_shape, (2, 1))
        self.assertTrue(_equal_arrays(x1.collect(False),
                                      np.array([[6], [15], [24]])))
        self.assertTrue(_validate_array(x1))

        x1 = ds.apply_along_axis(_sum_and_mult, 1, x, 2)
        self.assertTrue(x1.shape, (3, 1))
        self.assertTrue(x1._reg_shape, (2, 1))
        self.assertTrue(_equal_arrays(x1.collect(False),
                                      np.array([[8], [17], [26]])))
        self.assertTrue(_validate_array(x1))

        x1 = ds.apply_along_axis(_sum_and_mult, 1, x, b=2)
        self.assertTrue(x1.shape, (3, 1))
        self.assertTrue(x1._reg_shape, (2, 1))
        self.assertTrue(_equal_arrays(x1.collect(False),
                                      np.array([[12], [30], [48]])))
        self.assertTrue(_validate_array(x1))

        x1 = ds.apply_along_axis(_sum_and_mult, 1, x, 1, b=2)
        self.assertTrue(x1.shape, (3, 1))
        self.assertTrue(x1._reg_shape, (2, 1))
        self.assertTrue(_equal_arrays(x1.collect(False),
                                      np.array([[14], [32], [50]])))
        self.assertTrue(_validate_array(x1))


    @parameterized.expand([(ds.array([[1, 2, 3],
                                      [4, 5, 6],
                                      [7, 8, 9]], (2, 2)),),
                           (ds.array(sp.csr_matrix([[1, 2, 3],
                                                    [4, 5, 6],
                                                    [7, 8, 9]]), (2, 2)),)])
    def test_apply_axis_persistent(self, x):
        """ Tests apply along axis """
        if x._sparse == False:
            x.make_persistent(name='hecuba_dislib.test_applyaxis')

        x1 = ds.apply_along_axis(_sum_and_mult, 0, x)
        self.assertTrue(x1.shape, (1, 3))
        self.assertTrue(x1._reg_shape, (1, 2))
        self.assertTrue(
            np.array_equal(x1.collect(), np.array([12, 15, 18])))
        self.assertTrue(_validate_array(x1))

        x1 = ds.apply_along_axis(_sum_and_mult, 1, x)
        self.assertTrue(x1.shape, (3, 1))
        self.assertTrue(x1._reg_shape, (2, 1))
        self.assertTrue(
            np.array_equal(x1.collect(), np.array([6, 15, 24])))
        self.assertTrue(_validate_array(x1))

        x1 = ds.apply_along_axis(_sum_and_mult, 1, x, 2)
        self.assertTrue(x1.shape, (3, 1))
        self.assertTrue(x1._reg_shape, (2, 1))
        self.assertTrue(
            np.array_equal(x1.collect(), np.array([8, 17, 26])))
        self.assertTrue(_validate_array(x1))

        x1 = ds.apply_along_axis(_sum_and_mult, 1, x, b=2)
        self.assertTrue(x1.shape, (3, 1))
        self.assertTrue(x1._reg_shape, (2, 1))
        self.assertTrue(
            np.array_equal(x1.collect(), np.array([12, 30, 48])))
        self.assertTrue(_validate_array(x1))

        x1 = ds.apply_along_axis(_sum_and_mult, 1, x, 1, b=2)
        self.assertTrue(x1.shape, (3, 1))
        self.assertTrue(x1._reg_shape, (2, 1))
        self.assertTrue(
            np.array_equal(x1.collect(), np.array([14, 32, 50])))
        self.assertTrue(_validate_array(x1))

    @parameterized.expand([(ds.array([[1, 2, 3],
                                      [4, 5, 6],
                                      [7, 8, 9]], (2, 2)),),
                           (ds.array(sp.csr_matrix([[1, 2, 3],
                                                    [4, 5, 6],
                                                    [7, 8, 9]]), (2, 2)),)])
    def test_array_functions(self, x):
        """ Tests various array functions """
        min = np.array([1, 2, 3])
        max = np.array([7, 8, 9])
        mean = np.array([4., 5., 6.])
        sum = np.array([12, 15, 18])

        self.assertTrue(_equal_arrays(x.min().collect(), min))
        self.assertTrue(_equal_arrays(x.max().collect(), max))
        self.assertTrue(_equal_arrays(x.mean().collect(), mean))
        self.assertTrue(_equal_arrays(x.sum().collect(), sum))

    @parameterized.expand([(np.full((10, 10), 3, complex),),
                           (sp.csr_matrix(np.full((10, 10), 5, complex)),),
                           (np.random.rand(10, 10) +
                            1j * np.random.rand(10, 10),)])
    def test_conj(self, x_np):
        """ Tests the complex conjugate """
        bs0 = np.random.randint(1, x_np.shape[0] + 1)
        bs1 = np.random.randint(1, x_np.shape[1] + 1)

        x = ds.array(x_np, (bs0, bs1))
        self.assertTrue(_equal_arrays(x.conj().collect(), x_np.conj()))

    @parameterized.expand([((20, 30), (30, 10), False),
                           ((1, 10), (10, 7), False),
                           ((5, 10), (10, 1), False),
                           ((17, 13), (13, 9), False),
                           ((1, 30), (30, 1), False),
                           ((10, 1), (1, 20), False),
                           ((20, 30), (30, 10), True),
                           ((1, 10), (10, 7), True),
                           ((5, 10), (10, 1), True),
                           ((17, 13), (13, 9), True),
                           ((1, 30), (30, 1), True),
                           ((10, 1), (1, 20), True)])
    def test_matmul(self, shape_a, shape_b, sparse):
        """ Tests ds-array multiplication """
        a_np = np.random.random(shape_a)
        b_np = np.random.random(shape_b)

        if sparse:
            a_np = sp.csr_matrix(a_np)
            b_np = sp.csr_matrix(b_np)

        b0 = np.random.randint(1, a_np.shape[0] + 1)
        b1 = np.random.randint(1, a_np.shape[1] + 1)
        b2 = np.random.randint(1, b_np.shape[1] + 1)

        a = ds.array(a_np, (b0, b1))
        b = ds.array(b_np, (b1, b2))

        expected = a_np @ b_np
        computed = a @ b
        self.assertTrue(_equal_arrays(expected, computed.collect(False)))
        

    @parameterized.expand([((20, 30), (30, 10), False, "t1"),
                           ((1, 10), (10, 7), False, "t2"),
                           ((5, 10), (10, 1), False, "t3"),
                           ((17, 13), (13, 9), False, "t4"),
                           ((1, 30), (30, 1), False, "t5"),
                           ((10, 1), (1, 20), False, "t6")])
    def test_matmul_persistent(self, shape_a, shape_b, sparse, persistent=None):
        """ Tests ds-array multiplication persistent"""
        a_np = np.random.random(shape_a)
        b_np = np.random.random(shape_b)
   
        if sparse:
            a_np = sp.csr_matrix(a_np)
            b_np = sp.csr_matrix(b_np)

        b0 = np.random.randint(1, a_np.shape[0] + 1)
        b1 = np.random.randint(1, a_np.shape[1] + 1)
        b2 = np.random.randint(1, b_np.shape[1] + 1)


        a = ds.array(a_np, (b0, b1))
        b = ds.array(b_np, (b1, b2))

        expected = a_np @ b_np

        if persistent != None:
            # config.session.execute("TRUNCATE TABLE hecuba.istorage")
            # config.session.execute("DROP KEYSPACE IF EXISTS hecuba_dislib")
            a.make_persistent(name="hecuba_dislib.test_matmul_a_"+persistent)
            b.make_persistent(name="hecuba_dislib.test_matmul_b_"+persistent)
        

        computed = a @ b
        self.assertTrue(_equal_arrays(expected, computed.collect(False)))


    def test_matmul_error(self):
        """ Tests matmul not implemented cases """

        with self.assertRaises(ValueError):
            x1 = ds.random_array((5, 3), (5, 3))
            x2 = ds.random_array((5, 3), (5, 3))
            x1 @ x2

        with self.assertRaises(ValueError):
            x1 = ds.random_array((5, 3), (5, 3))
            x2 = ds.random_array((3, 5), (2, 5))
            x1 @ x2

        with self.assertRaises(ValueError):
            x1 = ds.array([[1, 2, 3], [4, 5, 6]], (2, 3))
            x2 = ds.array(sp.csr_matrix([[1, 2], [4, 5], [7, 6]]), (3, 2))
            x1 @ x2

    # @parameterized.expand([((21, 33), (10, 15), (5, 18)),
    #                        ((10, 8), (2, 5), (5, 3)),
    #                        ((11, 12), (4, 6), (5, 12)),
    #                        ((9, 15), (8, 15), (1, 9)),
    #                        ((1, 1), (1, 1), (1, 1)),
    #                        ((5, 5), (2, 3), (1, 1))])
    # def test_rechunk(self, shape, bsize_in, bsize_out):
    #     """ Tests the rechunk function """
    #     x = ds.random_array(shape, bsize_in)
    #     re = x.rechunk(bsize_out)
    #     self.assertEqual(re._reg_shape, bsize_out)
    #     self.assertEqual(re._top_left_shape, bsize_out)
    #     self.assertTrue(_validate_array(re))
    #     self.assertTrue(_equal_arrays(x.collect(), re.collect()))

    def test_set_item(self):
        """ Tests setting a single value """
        x = ds.random_array((10, 10), (3, 3))
        x[5, 5] = -1
        x[0, 0] = -2
        x[9, 9] = -3

        x._blocks=compss_wait_on(x._blocks)
        self.assertTrue(_validate_array(x))

        x_np = x.collect()

        self.assertEqual(x_np[5][5], -1)
        self.assertEqual(x_np[0][0], -2)
        self.assertEqual(x_np[9][9], -3)

        with self.assertRaises(ValueError):
            x[0, 0] = [2, 3, 4]

        with self.assertRaises(IndexError):
            x[10, 2] = 3

        with self.assertRaises(IndexError):
            x[0] = 3

    def test_set_item_persistent(self):
        """ Tests setting a single value """
        x = ds.random_array((10, 10), (3, 3))
        # config.session.execute("TRUNCATE TABLE hecuba.istorage")
        # config.session.execute("DROP KEYSPACE IF EXISTS hecuba_dislib")
        x.make_persistent(name="hecuba_dislib.test_set_item_persistent")

        x[5, 5] = -1
        x[0, 0] = -2
        x[9, 9] = -3

        x._blocks=compss_wait_on(x._blocks)

        self.assertTrue(_validate_array(x))
        x_np = x.collect()
        self.assertEqual(x_np[5][5], -1)
        self.assertEqual(x_np[0][0], -2)
        self.assertEqual(x_np[9][9], -3)

        with self.assertRaises(ValueError):
            x[0, 0] = [2, 3, 4]

        with self.assertRaises(IndexError):
            x[10, 2] = 3

        with self.assertRaises(IndexError):
            x[0] = 3


    # def test_power(self):
    #     """ Tests ds-array power and sqrt """
    #     orig = np.array([[1, 2, 3], [4, 5, 6]])
    #     x = ds.array(orig, block_size=(2, 1))
    #     xp = x ** 2
    #     xs = xp.sqrt()

    #     self.assertTrue(_validate_array(xp))
    #     self.assertTrue(_validate_array(xs))

    #     expected = np.array([[1, 4, 9], [16, 25, 36]])

    #     self.assertTrue(_equal_arrays(expected, xp.collect()))
    #     self.assertTrue(_equal_arrays(orig, xs.collect()))

    #     orig = sp.csr_matrix([[1, 2, 3], [4, 5, 6]])
    #     x = ds.array(orig, block_size=(2, 1))
    #     xp = x ** 2
    #     xs = xp.sqrt()

    #     self.assertTrue(_validate_array(xp))
    #     self.assertTrue(_validate_array(xs))

    #     expected = sp.csr_matrix([[1, 4, 9], [16, 25, 36]])

    #     self.assertTrue(_equal_arrays(expected, xp.collect()))
    #     self.assertTrue(_equal_arrays(orig, xs.collect()))

    #     with self.assertRaises(NotImplementedError):
    #         x ** x

    def test_norm(self):
        """ Tests the norm """
        x_np = np.array([[1, 2, 3], [4, 5, 6]])
        x = ds.array(x_np, block_size=(2, 1))
        xn = x.norm()

        self.assertTrue(_validate_array(xn))

        expected = np.linalg.norm(x_np, axis=0)

        self.assertTrue(_equal_arrays(expected, xn.collect()))

        xn = x.norm(axis=1)

        self.assertTrue(_validate_array(xn))

        expected = np.linalg.norm(x_np, axis=1)

        self.assertTrue(_equal_arrays(expected, xn.collect()))


class MathTest(unittest.TestCase):

    @parameterized.expand([((21, 33), (10, 15), False),
                           ((5, 10), (8, 1), False),
                           ((17, 13), (1, 9), False),
                           ((6, 1), (12, 23), False),
                           ((1, 22), (25, 16), False),
                           ((1, 12), (1, 3), False),
                           ((14, 1), (4, 1), False),
                           ((10, 1), (1, 19), False),
                           ((1, 30), (12, 1), False)])
    def test_kron(self, shape_a, shape_b, sparse):
        """ Tests kronecker product """
        np.random.seed()

        a_np = np.random.random(shape_a)
        b_np = np.random.random(shape_b)
        expected = np.kron(a_np, b_np)

        if sparse:
            a_np = sp.csr_matrix(a_np)
            b_np = sp.csr_matrix(b_np)

        b0 = np.random.randint(1, a_np.shape[0] + 1)
        b1 = np.random.randint(1, a_np.shape[1] + 1)
        b2 = np.random.randint(1, b_np.shape[0] + 1)
        b3 = np.random.randint(1, b_np.shape[1] + 1)

        a = ds.array(a_np, (b0, b1))
        b = ds.array(b_np, (b2, b3))

        b4 = np.random.randint(1, (b0 * b2) + 1)
        b5 = np.random.randint(1, (b1 * b3) + 1)

        computed = ds.kron(a, b, (b4, b5))

        self.assertTrue(_validate_array(computed))

        computed = computed.collect(False)

        # convert to ndarray because there is no kron for sparse matrices in
        # scipy
        if a._sparse:
            computed = computed.toarray()

        self.assertTrue(_equal_arrays(expected, computed))

<<<<<<< HEAD

def main():
    unittest.main(verbosity=2)
    


if __name__ == '__main__':
    # config.session.execute("DROP KEYSPACE IF EXISTS hecuba_dislib")
    main()
=======
    @parameterized.expand([((15, 13), (3, 6), (9, 6), (3, 2)),
                           ((7, 8), (2, 3), (1, 15), (1, 15))])
    def test_kron_regular(self, a_shape, a_bsize, b_shape, b_bsize):
        """ Tests kron when blocks of b are all equal """
        a = ds.random_array(a_shape, a_bsize)
        b = ds.random_array(b_shape, b_bsize)

        computed = ds.kron(a, b)
        expected = np.kron(a.collect(), b.collect())

        self.assertTrue(_validate_array(computed))
        self.assertTrue(_equal_arrays(computed.collect(), expected))

    @parameterized.expand([(ds.array([[1, 0, 0, 0],
                                      [0, 0, 0, 2],
                                      [0, 3, 0, 0],
                                      [2, 0, 0, 0]], (2, 2)),),
                           (ds.random_array((17, 5), (1, 1)),),
                           (ds.random_array((9, 7), (9, 6)),),
                           (ds.random_array((10, 10), (2, 2))[1:, 1:],)])
    def test_svd(self, x):
        """ Tests SVD """
        x_np = x.collect()
        u, s, v = ds.svd(x)
        u = u.collect()
        s = np.diag(s.collect())
        v = v.collect()

        self.assertTrue(np.allclose(x_np, u @ s @ v.T))
        self.assertTrue(
            np.allclose(np.linalg.norm(u, axis=0), np.ones(u.shape[1])))
        self.assertTrue(
            np.allclose(np.linalg.norm(v, axis=0), np.ones(v.shape[1])))

        u, s, v = ds.svd(x, sort=False)
        u = u.collect()
        s = np.diag(s.collect())
        v = v.collect()

        self.assertTrue(np.allclose(x_np, u @ s @ v.T))
        self.assertTrue(
            np.allclose(np.linalg.norm(u, axis=0), np.ones(u.shape[1])))
        self.assertTrue(
            np.allclose(np.linalg.norm(v, axis=0), np.ones(v.shape[1])))

        s = ds.svd(x, compute_uv=False, sort=False)
        s = np.diag(s.collect())

        # use U and V from previous decomposition
        self.assertTrue(np.allclose(x_np, u @ s @ v.T))
        self.assertTrue(
            np.allclose(np.linalg.norm(u, axis=0), np.ones(u.shape[1])))
        self.assertTrue(
            np.allclose(np.linalg.norm(v, axis=0), np.ones(v.shape[1])))

        u, s, v = ds.svd(x, copy=False)
        u = u.collect()
        s = np.diag(s.collect())
        v = v.collect()

        self.assertTrue(np.allclose(x_np, u @ s @ v.T))
        self.assertTrue(
            np.allclose(np.linalg.norm(u, axis=0), np.ones(u.shape[1])))
        self.assertTrue(
            np.allclose(np.linalg.norm(v, axis=0), np.ones(v.shape[1])))

    def test_svd_errors(self):
        """ Tests SVD raises """
        with self.assertRaises(ValueError):
            ds.svd(ds.random_array((3, 9), (2, 2)))

        with self.assertRaises(ValueError):
            ds.svd(ds.random_array((3, 3), (3, 3)))
>>>>>>> 8d6ca227
<|MERGE_RESOLUTION|>--- conflicted
+++ resolved
@@ -889,17 +889,7 @@
 
         self.assertTrue(_equal_arrays(expected, computed))
 
-<<<<<<< HEAD
-
-def main():
-    unittest.main(verbosity=2)
-    
-
-
-if __name__ == '__main__':
-    # config.session.execute("DROP KEYSPACE IF EXISTS hecuba_dislib")
-    main()
-=======
+
     @parameterized.expand([((15, 13), (3, 6), (9, 6), (3, 2)),
                            ((7, 8), (2, 3), (1, 15), (1, 15))])
     def test_kron_regular(self, a_shape, a_bsize, b_shape, b_bsize):
@@ -973,4 +963,12 @@
 
         with self.assertRaises(ValueError):
             ds.svd(ds.random_array((3, 3), (3, 3)))
->>>>>>> 8d6ca227
+
+
+def main():
+    unittest.main(verbosity=2)
+    
+
+
+if __name__ == '__main__':
+    main()